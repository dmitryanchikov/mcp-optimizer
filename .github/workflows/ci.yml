--- conflicted
+++ resolved
@@ -131,14 +131,6 @@
       with:
         images: ${{ env.REGISTRY }}/${{ env.IMAGE_NAME }}
         tags: |
-<<<<<<< HEAD
-          type=ref,event=branch
-          type=sha,prefix={{branch}}-
-          type=raw,value=latest,enable={{is_default_branch}}
-          type=raw,value=develop,enable=${{ github.ref == 'refs/heads/develop' }}
-          type=match,pattern=release/v(.*),group=1,suffix=-rc
-          type=match,pattern=hotfix/v(.*),group=1,suffix=-hotfix
-=======
           type=raw,value=develop,enable=${{ github.ref == 'refs/heads/develop' }}
           type=raw,value=${{ steps.version.outputs.tag }},enable=${{ steps.version.outputs.tag != '' }}
           type=raw,value=main,enable=${{ github.ref == 'refs/heads/main' }}
@@ -148,19 +140,14 @@
         echo "GitHub ref: ${{ github.ref }}"
         echo "Generated tags: ${{ steps.meta.outputs.tags }}"
         echo "Generated labels: ${{ steps.meta.outputs.labels }}"
->>>>>>> 2b3a4f3e
 
     - name: Build and conditionally push Docker image
       uses: docker/build-push-action@v5
       with:
         context: .
         platforms: linux/amd64,linux/arm64
-<<<<<<< HEAD
-        push: true
-=======
         # Only push for main, develop, release/*, hotfix/* branches
         push: ${{ github.ref == 'refs/heads/main' || github.ref == 'refs/heads/develop' || startsWith(github.ref, 'refs/heads/release/') || startsWith(github.ref, 'refs/heads/hotfix/') }}
->>>>>>> 2b3a4f3e
         tags: ${{ steps.meta.outputs.tags }}
         labels: ${{ steps.meta.outputs.labels }}
         cache-from: type=gha
@@ -206,7 +193,6 @@
 
     - name: Create Release Candidate Release
       uses: softprops/action-gh-release@v2
-<<<<<<< HEAD
       with:
         tag_name: v${{ steps.version.outputs.rc_version }}
         name: Release Candidate v${{ steps.version.outputs.rc_version }}
@@ -450,251 +436,6 @@
       if: steps.detect_release.outputs.is_release == 'true'
       uses: actions/upload-artifact@v4
       with:
-=======
-      with:
-        tag_name: v${{ steps.version.outputs.rc_version }}
-        name: Release Candidate v${{ steps.version.outputs.rc_version }}
-        files: dist/*
-        generate_release_notes: true
-        draft: false
-        prerelease: true
-        body: |
-          🚀 **Release Candidate for v${{ steps.version.outputs.version }}**
-          
-          This is a release candidate build from the `release/v${{ steps.version.outputs.version }}` branch.
-          
-          **⚠️ This is a pre-release version intended for testing purposes only.**
-          
-          Please test this release candidate and report any issues before the final release.
-          
-          **Installation:**
-          
-          **📦 From GitHub Release (recommended for testing):**
-          ```bash
-          # Download wheel from GitHub Release
-          wget https://github.com/dmitryanchikov/mcp-optimizer/releases/download/v${{ steps.version.outputs.rc_version }}/mcp_optimizer-${{ steps.version.outputs.rc_version }}-py3-none-any.whl
-          pip install mcp_optimizer-${{ steps.version.outputs.rc_version }}-py3-none-any.whl
-          ```
-          
-          **🐳 Docker:**
-          ```bash
-          docker pull ghcr.io/dmitryanchikov/mcp-optimizer:${{ steps.version.outputs.version }}-rc
-          ```
-          
-          **⚠️ Note**: Release candidates are NOT published to PyPI. Use GitHub Release artifacts for testing.
-
-  release:
-    needs: [test, security, build]
-    runs-on: ubuntu-latest
-    if: github.ref == 'refs/heads/main' || inputs.force_release
-    permissions:
-      contents: write
-      packages: write
-      id-token: write
-      issues: write
-      pull-requests: write
-    outputs:
-      is_release: ${{ steps.detect_release.outputs.is_release }}
-      version: ${{ steps.detect_release.outputs.version }}
-
-    steps:
-    - name: Checkout repository
-      uses: actions/checkout@v4
-      with:
-        fetch-depth: 0
-        token: ${{ secrets.GITHUB_TOKEN }}
-
-    - name: Detect release merge
-      id: detect_release
-      run: |
-        echo "🔍 Analyzing git history for release merge..."
-        
-        # Get current commit information
-        CURRENT_COMMIT="${{ github.sha }}"
-        echo "📝 Current commit: $CURRENT_COMMIT"
-        
-        # Check if this is a merge commit
-        PARENT_COUNT=$(git rev-list --count --parents -n 1 $CURRENT_COMMIT | awk '{print NF-1}')
-        echo "👥 Parent count: $PARENT_COUNT"
-        
-        IS_RELEASE="false"
-        RELEASE_VERSION=""
-        RELEASE_TYPE=""
-        DETECTION_METHOD=""
-        
-        # If force_release is enabled, skip detection
-        if [ "${{ inputs.force_release }}" = "true" ]; then
-          echo "🚨 Force release mode enabled"
-          # Get version from pyproject.toml
-          CURRENT_VERSION=$(sed -n '/^\[project\]/,/^\[/p' pyproject.toml | grep -oP 'version = "\K[^"]+' | head -1)
-          if [ -n "$CURRENT_VERSION" ]; then
-            IS_RELEASE="true"
-            RELEASE_VERSION="$CURRENT_VERSION"
-            RELEASE_TYPE="emergency"
-            DETECTION_METHOD="force-release"
-            echo "✅ Force release: v$RELEASE_VERSION"
-          fi
-        elif [ "$PARENT_COUNT" -ge 2 ]; then
-          echo "🔀 This is a merge commit, analyzing merge..."
-          
-          # Get second parent (merged branch)
-          MERGED_BRANCH_COMMIT=$(git rev-parse ${CURRENT_COMMIT}^2)
-          
-          # Look for release/hotfix branches in merged commit history
-          RELEASE_BRANCHES=$(git branch -r --contains $MERGED_BRANCH_COMMIT | grep -E "(release|hotfix)/v[0-9]+\.[0-9]+\.[0-9]+" || echo "")
-          
-          if [ -n "$RELEASE_BRANCHES" ]; then
-            echo "✅ Found release/hotfix branches: $RELEASE_BRANCHES"
-            
-            # Extract version from branch name
-            RELEASE_VERSION=$(echo "$RELEASE_BRANCHES" | grep -oE "v[0-9]+\.[0-9]+\.[0-9]+" | head -1 | sed 's/v//')
-            
-            if echo "$RELEASE_BRANCHES" | grep -q "release/"; then
-              RELEASE_TYPE="regular"
-              DETECTION_METHOD="git-branch-analysis"
-            elif echo "$RELEASE_BRANCHES" | grep -q "hotfix/"; then
-              RELEASE_TYPE="hotfix"
-              DETECTION_METHOD="git-branch-analysis"
-            fi
-            
-            IS_RELEASE="true"
-            echo "✅ Detected $RELEASE_TYPE release: v$RELEASE_VERSION via $DETECTION_METHOD"
-          fi
-        fi
-        
-        # Fallback 1: Analyze version changes in pyproject.toml
-        if [ "$IS_RELEASE" = "false" ]; then
-          echo "🔍 Fallback: Checking version changes in pyproject.toml..."
-          
-          # Compare version in current commit with previous
-          CURRENT_VERSION=$(git show HEAD:pyproject.toml | sed -n '/^\[project\]/,/^\[/p' | grep -oP 'version = "\K[^"]+' | head -1 || echo "")
-          PREVIOUS_VERSION=$(git show HEAD~1:pyproject.toml | sed -n '/^\[project\]/,/^\[/p' | grep -oP 'version = "\K[^"]+' | head -1 || echo "")
-          
-          if [ -n "$CURRENT_VERSION" ] && [ -n "$PREVIOUS_VERSION" ] && [ "$CURRENT_VERSION" != "$PREVIOUS_VERSION" ]; then
-            echo "📈 Version changed: $PREVIOUS_VERSION → $CURRENT_VERSION"
-            
-            # Install packaging for version comparison
-            pip install packaging
-            
-            # Check that new version is greater than previous
-            if python3 -c "import sys; from packaging import version; sys.exit(0 if version.parse('$CURRENT_VERSION') > version.parse('$PREVIOUS_VERSION') else 1)" 2>/dev/null; then
-              RELEASE_VERSION="$CURRENT_VERSION"
-              RELEASE_TYPE="regular"
-              DETECTION_METHOD="version-change-analysis"
-              IS_RELEASE="true"
-              echo "✅ Detected release via version bump: v$RELEASE_VERSION"
-            fi
-          fi
-        fi
-        
-        # Fallback 2: Analyze commit message (legacy support)
-        if [ "$IS_RELEASE" = "false" ]; then
-          echo "🔍 Fallback: Analyzing commit messages..."
-          
-          MERGE_MSG="${{ github.event.head_commit.message }}"
-          echo "📝 Commit message: $MERGE_MSG"
-          
-          # Support different merge formats
-          RELEASE_VERSION_MSG=$(echo "$MERGE_MSG" | grep -oP "(Release|release)/v\K[0-9]+\.[0-9]+\.[0-9]+" || echo "")
-          HOTFIX_VERSION_MSG=$(echo "$MERGE_MSG" | grep -oP "(Hotfix|hotfix)/v\K[0-9]+\.[0-9]+\.[0-9]+" || echo "")
-          
-          # Also support standard GitHub format
-          if [ -z "$RELEASE_VERSION_MSG" ]; then
-            RELEASE_VERSION_MSG=$(echo "$MERGE_MSG" | grep -oP "Merge pull request #\d+ from [^/]+/release/v\K[0-9]+\.[0-9]+\.[0-9]+" || echo "")
-          fi
-          
-          if [ -z "$HOTFIX_VERSION_MSG" ]; then
-            HOTFIX_VERSION_MSG=$(echo "$MERGE_MSG" | grep -oP "Merge pull request #\d+ from [^/]+/hotfix/v\K[0-9]+\.[0-9]+\.[0-9]+" || echo "")
-          fi
-          
-          if [ -n "$RELEASE_VERSION_MSG" ]; then
-            IS_RELEASE="true"
-            RELEASE_VERSION="$RELEASE_VERSION_MSG"
-            RELEASE_TYPE="regular"
-            DETECTION_METHOD="commit-message-analysis"
-            echo "✅ Detected regular release via commit message: v$RELEASE_VERSION"
-          elif [ -n "$HOTFIX_VERSION_MSG" ]; then
-            IS_RELEASE="true"
-            RELEASE_VERSION="$HOTFIX_VERSION_MSG"
-            RELEASE_TYPE="hotfix"
-            DETECTION_METHOD="commit-message-analysis"
-            echo "✅ Detected hotfix release via commit message: v$RELEASE_VERSION"
-          fi
-        fi
-        
-        # Validation and final checks
-        if [ "$IS_RELEASE" = "true" ]; then
-          echo "🔍 Validating detected release..."
-          
-          # Check version format
-          if [[ ! "$RELEASE_VERSION" =~ ^[0-9]+\.[0-9]+\.[0-9]+$ ]]; then
-            echo "❌ Invalid version format: $RELEASE_VERSION"
-            IS_RELEASE="false"
-          fi
-          
-          # Check that tag doesn't exist
-          if [ "$IS_RELEASE" = "true" ] && git tag -l | grep -q "^v$RELEASE_VERSION$"; then
-            echo "❌ Tag v$RELEASE_VERSION already exists"
-            IS_RELEASE="false"
-          fi
-          
-          # Check that we're on main branch
-          CURRENT_BRANCH=$(git branch --show-current || git rev-parse --abbrev-ref HEAD)
-          if [ "$IS_RELEASE" = "true" ] && [ "$CURRENT_BRANCH" != "main" ]; then
-            echo "❌ Not on main branch, currently on: $CURRENT_BRANCH"
-            IS_RELEASE="false"
-          fi
-        fi
-        
-        if [ "$IS_RELEASE" = "false" ]; then
-          echo "ℹ️ No release detected, skipping finalization"
-        else
-          echo "🎉 Release detection successful!"
-          echo "   Version: v$RELEASE_VERSION"
-          echo "   Type: $RELEASE_TYPE"
-          echo "   Method: $DETECTION_METHOD"
-        fi
-        
-        echo "is_release=$IS_RELEASE" >> $GITHUB_OUTPUT
-        echo "version=$RELEASE_VERSION" >> $GITHUB_OUTPUT
-        echo "release_type=$RELEASE_TYPE" >> $GITHUB_OUTPUT
-        echo "detection_method=$DETECTION_METHOD" >> $GITHUB_OUTPUT
-
-    - name: Install dependencies for release
-      if: steps.detect_release.outputs.is_release == 'true'
-      run: |
-        # Install uv
-        curl -LsSf https://astral.sh/uv/install.sh | sh
-        source $HOME/.cargo/env
-        uv python install 3.12
-        uv sync --all-extras --dev
-
-    - name: Configure Git
-      if: steps.detect_release.outputs.is_release == 'true'
-      run: |
-        git config --global user.name "github-actions[bot]"
-        git config --global user.email "github-actions[bot]@users.noreply.github.com"
-
-    - name: Create release tag
-      if: steps.detect_release.outputs.is_release == 'true'
-      run: |
-        VERSION="${{ steps.detect_release.outputs.version }}"
-        TAG_NAME="v$VERSION"
-        
-        echo "🏷️ Creating release tag: $TAG_NAME"
-        git tag -a "$TAG_NAME" -m "Release $VERSION"
-        git push origin "$TAG_NAME"
-        echo "✅ Release tag $TAG_NAME created and pushed"
-
-    - name: Build package
-      if: steps.detect_release.outputs.is_release == 'true'
-      run: uv build
-
-    - name: Upload package artifacts
-      if: steps.detect_release.outputs.is_release == 'true'
-      uses: actions/upload-artifact@v4
-      with:
->>>>>>> 2b3a4f3e
         name: python-package-distributions
         path: dist/
 
