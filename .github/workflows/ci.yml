name: CI/CD Pipeline

on:
  push:
<<<<<<< HEAD
    branches: [ main, develop, 'release/*', 'hotfix/*' ]
  pull_request:
    branches: [ main, develop ]
  release:
    types: [ published ]
=======
    branches: [ main, develop, 'feature/*', 'release/*', 'hotfix/*' ]
  workflow_dispatch:
    inputs:
      force_release:
        description: 'Force release creation (emergency)'
        required: false
        default: false
        type: boolean
      skip_tests:
        description: 'Skip tests (emergency only)'
        required: false
        default: false
        type: boolean
>>>>>>> 88f13c0d

env:
  REGISTRY: ghcr.io
  IMAGE_NAME: ${{ github.repository }}

jobs:
  test:
    runs-on: ubuntu-latest
    if: ${{ !inputs.skip_tests }}
    strategy:
      matrix:
        python-version: ["3.11", "3.12"]

    steps:
    - uses: actions/checkout@v4

    - name: Install uv
      uses: astral-sh/setup-uv@v3
      with:
        version: "latest"

    - name: Set up Python ${{ matrix.python-version }}
      run: uv python install ${{ matrix.python-version }}

    - name: Install dependencies
      run: uv sync --all-extras --dev

    - name: Run linting
      run: |
        uv run ruff check src/ tests/
        uv run ruff format --check src/ tests/

    - name: Run type checking
      run: uv run mypy src/

    - name: Run tests
      run: uv run pytest tests/ -v --cov=mcp_optimizer --cov-report=xml

    - name: Upload coverage to Codecov
      uses: codecov/codecov-action@v4
      with:
        file: ./coverage.xml
        flags: unittests
        name: codecov-umbrella

  security:
    runs-on: ubuntu-latest
    if: ${{ !inputs.skip_tests }}
    steps:
    - uses: actions/checkout@v4

    - name: Install uv
      uses: astral-sh/setup-uv@v3

    - name: Set up Python
      run: uv python install 3.12

    - name: Install dependencies
      run: uv sync --all-extras --dev

    - name: Install bandit explicitly (fallback)
      run: uv add --dev bandit --no-sync || true

    - name: Verify bandit installation
      run: uv run bandit --version

    - name: Run security scan
      run: uv run bandit -r src/ -f json -o bandit-report.json

    - name: Upload security scan results
      uses: actions/upload-artifact@v4
      with:
        name: bandit-report
        path: bandit-report.json

  build:
    needs: [test, security]
    runs-on: ubuntu-latest
    if: github.ref == 'refs/heads/main' || github.ref == 'refs/heads/develop' || startsWith(github.ref, 'refs/heads/release/') || startsWith(github.ref, 'refs/heads/hotfix/')
    permissions:
      contents: read
      packages: write

    steps:
    - name: Checkout repository
      uses: actions/checkout@v4

    - name: Set up Docker Buildx
      uses: docker/setup-buildx-action@v3

    - name: Log in to Container Registry
      uses: docker/login-action@v3
      with:
        registry: ${{ env.REGISTRY }}
        username: ${{ github.actor }}
        password: ${{ secrets.GITHUB_TOKEN }}

    - name: Extract metadata
      id: meta
      uses: docker/metadata-action@v5
      with:
        images: ${{ env.REGISTRY }}/${{ env.IMAGE_NAME }}
        tags: |
          type=ref,event=branch
          type=sha,prefix={{branch}}-
          type=raw,value=latest,enable={{is_default_branch}}
          type=raw,value=develop,enable=${{ github.ref == 'refs/heads/develop' }}
          type=match,pattern=release/v(.*),group=1,suffix=-rc
          type=match,pattern=hotfix/v(.*),group=1,suffix=-hotfix

    - name: Build and push Docker image
      uses: docker/build-push-action@v5
      with:
        context: .
        platforms: linux/amd64,linux/arm64
        push: true
        tags: ${{ steps.meta.outputs.tags }}
        labels: ${{ steps.meta.outputs.labels }}
        cache-from: type=gha
        cache-to: type=gha,mode=max

  release-candidate:
    needs: [test, security, build]
    runs-on: ubuntu-latest
<<<<<<< HEAD
    if: startsWith(github.ref, 'refs/tags/v') && github.ref_type == 'tag'
=======
    if: startsWith(github.ref, 'refs/heads/release/')  # Only for release/* branches
>>>>>>> 88f13c0d
    permissions:
      contents: write
      packages: write

    steps:
    - name: Checkout repository
      uses: actions/checkout@v4

    - name: Install uv
      uses: astral-sh/setup-uv@v3
      with:
        version: "latest"

    - name: Set up Python
      run: uv python install 3.12

    - name: Install dependencies
      run: uv sync --all-extras --dev
<<<<<<< HEAD
=======

    - name: Extract version from branch
      id: version
      run: |
        BRANCH_NAME=${GITHUB_REF#refs/heads/release/}
        VERSION=${BRANCH_NAME#v}
        echo "version=${VERSION}" >> $GITHUB_OUTPUT
        echo "rc_version=${VERSION}-rc.${GITHUB_RUN_NUMBER}" >> $GITHUB_OUTPUT

    - name: Update version for RC
      run: |
        sed -i 's/version = ".*"/version = "${{ steps.version.outputs.rc_version }}"/' pyproject.toml
>>>>>>> 88f13c0d

    - name: Build package
      run: uv build

    - name: Create Release Candidate Release
      uses: softprops/action-gh-release@v2
      with:
        tag_name: v${{ steps.version.outputs.rc_version }}
        name: Release Candidate v${{ steps.version.outputs.rc_version }}
        files: dist/*
        generate_release_notes: true
        draft: false
        prerelease: true
        body: |
          🚀 **Release Candidate for v${{ steps.version.outputs.version }}**
          
          This is a release candidate build from the `release/v${{ steps.version.outputs.version }}` branch.
          
          **⚠️ This is a pre-release version intended for testing purposes only.**
          
          Please test this release candidate and report any issues before the final release.
          
          **Installation:**
          
          **📦 From GitHub Release (recommended for testing):**
          ```bash
          # Download wheel from GitHub Release
          wget https://github.com/dmitryanchikov/mcp-optimizer/releases/download/v${{ steps.version.outputs.rc_version }}/mcp_optimizer-${{ steps.version.outputs.rc_version }}-py3-none-any.whl
          pip install mcp_optimizer-${{ steps.version.outputs.rc_version }}-py3-none-any.whl
          ```
          
          **🐳 Docker:**
          ```bash
          docker pull ghcr.io/dmitryanchikov/mcp-optimizer:${{ steps.version.outputs.version }}-rc
          ```
          
          **⚠️ Note**: Release candidates are NOT published to PyPI. Use GitHub Release artifacts for testing.

  release:
    needs: [test, security, build]
    runs-on: ubuntu-latest
    if: github.ref == 'refs/heads/main' || inputs.force_release
    permissions:
      contents: write
      packages: write
      id-token: write
      issues: write
      pull-requests: write
    outputs:
      is_release: ${{ steps.detect_release.outputs.is_release }}
      version: ${{ steps.detect_release.outputs.version }}

    steps:
    - name: Checkout repository
      uses: actions/checkout@v4
      with:
        fetch-depth: 0
        token: ${{ secrets.GITHUB_TOKEN }}

    - name: Detect release merge
      id: detect_release
      run: |
        echo "🔍 Analyzing git history for release merge..."
        
        # Get current commit information
        CURRENT_COMMIT="${{ github.sha }}"
        echo "📝 Current commit: $CURRENT_COMMIT"
        
        # Check if this is a merge commit
        PARENT_COUNT=$(git rev-list --count --parents -n 1 $CURRENT_COMMIT | awk '{print NF-1}')
        echo "👥 Parent count: $PARENT_COUNT"
        
        IS_RELEASE="false"
        RELEASE_VERSION=""
        RELEASE_TYPE=""
        DETECTION_METHOD=""
        
        # If force_release is enabled, skip detection
        if [ "${{ inputs.force_release }}" = "true" ]; then
          echo "🚨 Force release mode enabled"
          # Get version from pyproject.toml
          CURRENT_VERSION=$(sed -n '/^\[project\]/,/^\[/p' pyproject.toml | grep -oP 'version = "\K[^"]+' | head -1)
          if [ -n "$CURRENT_VERSION" ]; then
            IS_RELEASE="true"
            RELEASE_VERSION="$CURRENT_VERSION"
            RELEASE_TYPE="emergency"
            DETECTION_METHOD="force-release"
            echo "✅ Force release: v$RELEASE_VERSION"
          fi
        elif [ "$PARENT_COUNT" -ge 2 ]; then
          echo "🔀 This is a merge commit, analyzing merge..."
          
          # Get second parent (merged branch)
          MERGED_BRANCH_COMMIT=$(git rev-parse ${CURRENT_COMMIT}^2)
          
          # Look for release/hotfix branches in merged commit history
          RELEASE_BRANCHES=$(git branch -r --contains $MERGED_BRANCH_COMMIT | grep -E "(release|hotfix)/v[0-9]+\.[0-9]+\.[0-9]+" || echo "")
          
          if [ -n "$RELEASE_BRANCHES" ]; then
            echo "✅ Found release/hotfix branches: $RELEASE_BRANCHES"
            
            # Extract version from branch name
            RELEASE_VERSION=$(echo "$RELEASE_BRANCHES" | grep -oE "v[0-9]+\.[0-9]+\.[0-9]+" | head -1 | sed 's/v//')
            
            if echo "$RELEASE_BRANCHES" | grep -q "release/"; then
              RELEASE_TYPE="regular"
              DETECTION_METHOD="git-branch-analysis"
            elif echo "$RELEASE_BRANCHES" | grep -q "hotfix/"; then
              RELEASE_TYPE="hotfix"
              DETECTION_METHOD="git-branch-analysis"
            fi
            
            IS_RELEASE="true"
            echo "✅ Detected $RELEASE_TYPE release: v$RELEASE_VERSION via $DETECTION_METHOD"
          fi
        fi
        
        # Fallback 1: Analyze version changes in pyproject.toml
        if [ "$IS_RELEASE" = "false" ]; then
          echo "🔍 Fallback: Checking version changes in pyproject.toml..."
          
          # Compare version in current commit with previous
          CURRENT_VERSION=$(git show HEAD:pyproject.toml | sed -n '/^\[project\]/,/^\[/p' | grep -oP 'version = "\K[^"]+' | head -1 || echo "")
          PREVIOUS_VERSION=$(git show HEAD~1:pyproject.toml | sed -n '/^\[project\]/,/^\[/p' | grep -oP 'version = "\K[^"]+' | head -1 || echo "")
          
          if [ -n "$CURRENT_VERSION" ] && [ -n "$PREVIOUS_VERSION" ] && [ "$CURRENT_VERSION" != "$PREVIOUS_VERSION" ]; then
            echo "📈 Version changed: $PREVIOUS_VERSION → $CURRENT_VERSION"
            
            # Install packaging for version comparison
            pip install packaging
            
            # Check that new version is greater than previous
            if python3 -c "import sys; from packaging import version; sys.exit(0 if version.parse('$CURRENT_VERSION') > version.parse('$PREVIOUS_VERSION') else 1)" 2>/dev/null; then
              RELEASE_VERSION="$CURRENT_VERSION"
              RELEASE_TYPE="regular"
              DETECTION_METHOD="version-change-analysis"
              IS_RELEASE="true"
              echo "✅ Detected release via version bump: v$RELEASE_VERSION"
            fi
          fi
        fi
        
        # Fallback 2: Analyze commit message (legacy support)
        if [ "$IS_RELEASE" = "false" ]; then
          echo "🔍 Fallback: Analyzing commit messages..."
          
          MERGE_MSG="${{ github.event.head_commit.message }}"
          echo "📝 Commit message: $MERGE_MSG"
          
          # Support different merge formats
          RELEASE_VERSION_MSG=$(echo "$MERGE_MSG" | grep -oP "(Release|release)/v\K[0-9]+\.[0-9]+\.[0-9]+" || echo "")
          HOTFIX_VERSION_MSG=$(echo "$MERGE_MSG" | grep -oP "(Hotfix|hotfix)/v\K[0-9]+\.[0-9]+\.[0-9]+" || echo "")
          
          # Also support standard GitHub format
          if [ -z "$RELEASE_VERSION_MSG" ]; then
            RELEASE_VERSION_MSG=$(echo "$MERGE_MSG" | grep -oP "Merge pull request #\d+ from [^/]+/release/v\K[0-9]+\.[0-9]+\.[0-9]+" || echo "")
          fi
          
          if [ -z "$HOTFIX_VERSION_MSG" ]; then
            HOTFIX_VERSION_MSG=$(echo "$MERGE_MSG" | grep -oP "Merge pull request #\d+ from [^/]+/hotfix/v\K[0-9]+\.[0-9]+\.[0-9]+" || echo "")
          fi
          
          if [ -n "$RELEASE_VERSION_MSG" ]; then
            IS_RELEASE="true"
            RELEASE_VERSION="$RELEASE_VERSION_MSG"
            RELEASE_TYPE="regular"
            DETECTION_METHOD="commit-message-analysis"
            echo "✅ Detected regular release via commit message: v$RELEASE_VERSION"
          elif [ -n "$HOTFIX_VERSION_MSG" ]; then
            IS_RELEASE="true"
            RELEASE_VERSION="$HOTFIX_VERSION_MSG"
            RELEASE_TYPE="hotfix"
            DETECTION_METHOD="commit-message-analysis"
            echo "✅ Detected hotfix release via commit message: v$RELEASE_VERSION"
          fi
        fi
        
        # Validation and final checks
        if [ "$IS_RELEASE" = "true" ]; then
          echo "🔍 Validating detected release..."
          
          # Check version format
          if [[ ! "$RELEASE_VERSION" =~ ^[0-9]+\.[0-9]+\.[0-9]+$ ]]; then
            echo "❌ Invalid version format: $RELEASE_VERSION"
            IS_RELEASE="false"
          fi
          
          # Check that tag doesn't exist
          if [ "$IS_RELEASE" = "true" ] && git tag -l | grep -q "^v$RELEASE_VERSION$"; then
            echo "❌ Tag v$RELEASE_VERSION already exists"
            IS_RELEASE="false"
          fi
          
          # Check that we're on main branch
          CURRENT_BRANCH=$(git branch --show-current || git rev-parse --abbrev-ref HEAD)
          if [ "$IS_RELEASE" = "true" ] && [ "$CURRENT_BRANCH" != "main" ]; then
            echo "❌ Not on main branch, currently on: $CURRENT_BRANCH"
            IS_RELEASE="false"
          fi
        fi
        
        if [ "$IS_RELEASE" = "false" ]; then
          echo "ℹ️ No release detected, skipping finalization"
        else
          echo "🎉 Release detection successful!"
          echo "   Version: v$RELEASE_VERSION"
          echo "   Type: $RELEASE_TYPE"
          echo "   Method: $DETECTION_METHOD"
        fi
        
        echo "is_release=$IS_RELEASE" >> $GITHUB_OUTPUT
        echo "version=$RELEASE_VERSION" >> $GITHUB_OUTPUT
        echo "release_type=$RELEASE_TYPE" >> $GITHUB_OUTPUT
        echo "detection_method=$DETECTION_METHOD" >> $GITHUB_OUTPUT

    - name: Install dependencies for release
      if: steps.detect_release.outputs.is_release == 'true'
      run: |
        # Install uv
        curl -LsSf https://astral.sh/uv/install.sh | sh
        source $HOME/.cargo/env
        uv python install 3.12
        uv sync --all-extras --dev

    - name: Configure Git
      if: steps.detect_release.outputs.is_release == 'true'
      run: |
        git config --global user.name "github-actions[bot]"
        git config --global user.email "github-actions[bot]@users.noreply.github.com"

    - name: Create release tag
      if: steps.detect_release.outputs.is_release == 'true'
      run: |
        VERSION="${{ steps.detect_release.outputs.version }}"
        TAG_NAME="v$VERSION"
        
        echo "🏷️ Creating release tag: $TAG_NAME"
        git tag -a "$TAG_NAME" -m "Release $VERSION"
        git push origin "$TAG_NAME"
        echo "✅ Release tag $TAG_NAME created and pushed"

    - name: Build package
      if: steps.detect_release.outputs.is_release == 'true'
      run: uv build

    - name: Upload package artifacts
      if: steps.detect_release.outputs.is_release == 'true'
      uses: actions/upload-artifact@v4
      with:
        name: python-package-distributions
        path: dist/

    - name: Create GitHub Release
      if: steps.detect_release.outputs.is_release == 'true'
      uses: softprops/action-gh-release@v2
      with:
        tag_name: v${{ steps.detect_release.outputs.version }}
        files: dist/*
        generate_release_notes: true
        draft: false
<<<<<<< HEAD
        prerelease: ${{ contains(github.ref, '-') }}

  # Release candidate job for release branches
  release-candidate:
    needs: [test, security, build]
    runs-on: ubuntu-latest
    if: startsWith(github.ref, 'refs/heads/release/')
    permissions:
      contents: write
=======
        prerelease: ${{ contains(steps.detect_release.outputs.version, '-') }}

    - name: Create summary
      if: steps.detect_release.outputs.is_release == 'true'
      run: |
        RELEASE_TYPE="${{ steps.detect_release.outputs.release_type }}"
        VERSION="${{ steps.detect_release.outputs.version }}"
        DETECTION_METHOD="${{ steps.detect_release.outputs.detection_method }}"
        
        if [ "$RELEASE_TYPE" = "hotfix" ]; then
          EMOJI="🚨"
          TYPE_TEXT="Hotfix"
        elif [ "$RELEASE_TYPE" = "emergency" ]; then
          EMOJI="⚡"
          TYPE_TEXT="Emergency Release"
        else
          EMOJI="🎉"
          TYPE_TEXT="Release"
        fi
        
        echo "## $EMOJI $TYPE_TEXT v$VERSION Created!" >> $GITHUB_STEP_SUMMARY
        echo "" >> $GITHUB_STEP_SUMMARY
        echo "### 🔍 Detection Details" >> $GITHUB_STEP_SUMMARY
        echo "- **Detection Method**: $DETECTION_METHOD" >> $GITHUB_STEP_SUMMARY
        echo "- **Release Type**: $RELEASE_TYPE" >> $GITHUB_STEP_SUMMARY
        echo "" >> $GITHUB_STEP_SUMMARY
        echo "### ✅ Release Actions Completed" >> $GITHUB_STEP_SUMMARY
        echo "- [x] Created and pushed release tag: v$VERSION" >> $GITHUB_STEP_SUMMARY
        echo "- [x] Built package artifacts" >> $GITHUB_STEP_SUMMARY
        echo "- [x] Uploaded package artifacts for publishing jobs" >> $GITHUB_STEP_SUMMARY
        echo "- [x] Created GitHub Release" >> $GITHUB_STEP_SUMMARY
        echo "" >> $GITHUB_STEP_SUMMARY
        echo "### 🚀 Publishing Jobs" >> $GITHUB_STEP_SUMMARY
        echo "The following jobs will run in parallel:" >> $GITHUB_STEP_SUMMARY
        echo "- **PyPI Publish**: Publishing package to PyPI" >> $GITHUB_STEP_SUMMARY
        echo "- **Docker Publish**: Publishing Docker image to registry" >> $GITHUB_STEP_SUMMARY
        echo "- **Merge Back**: Creating PR to merge back to develop" >> $GITHUB_STEP_SUMMARY
        echo "" >> $GITHUB_STEP_SUMMARY
        echo "### 🔒 Security & Reliability" >> $GITHUB_STEP_SUMMARY
        echo "This release was automatically detected through:" >> $GITHUB_STEP_SUMMARY
        echo "- ✅ Merge from protected release/hotfix branch" >> $GITHUB_STEP_SUMMARY
        echo "- ✅ Required PR approvals and checks" >> $GITHUB_STEP_SUMMARY
        echo "- ✅ Branch protection rules enforcement" >> $GITHUB_STEP_SUMMARY
        echo "- ✅ Version validation and consistency checks" >> $GITHUB_STEP_SUMMARY

  pypi-publish:
    needs: [release]
    runs-on: ubuntu-latest
    if: needs.release.outputs.is_release == 'true'
    permissions:
      id-token: write

    steps:
    - name: Download package artifacts
      uses: actions/download-artifact@v4
      with:
        name: python-package-distributions
        path: dist/

    - name: Publish to PyPI
      uses: pypa/gh-action-pypi-publish@release/v1
      with:
        verbose: true
        print-hash: true

  docker-publish:
    needs: [release]
    runs-on: ubuntu-latest
    if: needs.release.outputs.is_release == 'true'
    permissions:
      contents: read
>>>>>>> 88f13c0d
      packages: write

    steps:
    - name: Checkout repository
      uses: actions/checkout@v4

<<<<<<< HEAD
    - name: Install uv
      uses: astral-sh/setup-uv@v3
      with:
        version: "latest"

    - name: Set up Python
      run: uv python install 3.12

    - name: Install dependencies
      run: uv sync --all-extras --dev

    - name: Extract version from branch
      id: version
      run: |
        BRANCH_NAME=${GITHUB_REF#refs/heads/release/}
        VERSION=${BRANCH_NAME#v}
        echo "version=${VERSION}" >> $GITHUB_OUTPUT
        echo "rc_version=${VERSION}-rc.${GITHUB_RUN_NUMBER}" >> $GITHUB_OUTPUT

    - name: Update version for RC
      run: |
        sed -i 's/version = ".*"/version = "${{ steps.version.outputs.rc_version }}"/' pyproject.toml

    - name: Build package
      run: uv build

    - name: Create Release Candidate Release
      uses: softprops/action-gh-release@v2
      with:
        tag_name: v${{ steps.version.outputs.rc_version }}
        name: Release Candidate v${{ steps.version.outputs.rc_version }}
        files: dist/*
        generate_release_notes: true
        draft: false
        prerelease: true
        body: |
          🚀 **Release Candidate for v${{ steps.version.outputs.version }}**
          
          This is a release candidate build from the `release/v${{ steps.version.outputs.version }}` branch.
          
          **⚠️ This is a pre-release version intended for testing purposes only.**
          
          Please test this release candidate and report any issues before the final release.
          
          **Installation:**
          ```bash
          pip install mcp-optimizer==${{ steps.version.outputs.rc_version }}
          ```
          
          **Docker:**
          ```bash
          docker pull ghcr.io/dmitryanchikov/mcp-optimizer:${{ steps.version.outputs.version }}-rc
          ```
=======
    - name: Set up Docker Buildx
      uses: docker/setup-buildx-action@v3

    - name: Log in to Container Registry
      uses: docker/login-action@v3
      with:
        registry: ${{ env.REGISTRY }}
        username: ${{ github.actor }}
        password: ${{ secrets.GITHUB_TOKEN }}

    - name: Extract metadata for release Docker
      id: meta
      uses: docker/metadata-action@v5
      with:
        images: ${{ env.REGISTRY }}/${{ env.IMAGE_NAME }}
        tags: |
          type=semver,pattern={{version}},value=v${{ needs.release.outputs.version }}
          type=semver,pattern={{major}}.{{minor}},value=v${{ needs.release.outputs.version }}
          type=semver,pattern={{major}},value=v${{ needs.release.outputs.version }}
          type=raw,value=latest

    - name: Build and push release Docker image
      uses: docker/build-push-action@v5
      with:
        context: .
        platforms: linux/amd64,linux/arm64
        push: true
        tags: ${{ steps.meta.outputs.tags }}
        labels: ${{ steps.meta.outputs.labels }}
        cache-from: type=gha
        cache-to: type=gha,mode=max

  merge-back:
    needs: [release]
    runs-on: ubuntu-latest
    if: github.ref == 'refs/heads/main' && needs.release.outputs.is_release == 'true'
    permissions:
      contents: write
      issues: write
      pull-requests: write
      actions: write

    steps:
    - name: Checkout repository
      uses: actions/checkout@v4
      with:
        fetch-depth: 0
        token: ${{ secrets.GITHUB_TOKEN }}

    - name: Install GitHub CLI
      run: |
        curl -fsSL https://cli.github.com/packages/githubcli-archive-keyring.gpg | sudo dd of=/usr/share/keyrings/githubcli-archive-keyring.gpg
        echo "deb [arch=$(dpkg --print-architecture) signed-by=/usr/share/keyrings/githubcli-archive-keyring.gpg] https://cli.github.com/packages stable main" | sudo tee /etc/apt/sources.list.d/github-cli.list > /dev/null
        sudo apt update
        sudo apt install gh -y

    - name: Configure Git
      run: |
        git config --global user.name "github-actions[bot]"
        git config --global user.email "github-actions[bot]@users.noreply.github.com"

    - name: Merge back to develop
      env:
        GH_TOKEN: ${{ secrets.GITHUB_TOKEN }}
      run: |
        VERSION="${{ needs.release.outputs.version }}"
        echo "🔄 Creating PR to merge main back to develop for v$VERSION..."
        
        # Create merge branch from main
        MERGE_BRANCH="merge/release-v$VERSION-to-develop"
        git checkout main
        git pull origin main
        git checkout -b "$MERGE_BRANCH"
        
        # Attempt merge with develop
        git fetch origin develop
        
        echo "🔀 Attempting to merge develop into release branch..."
        
        # Try merge with automatic conflict resolution for workflow files
        if git merge origin/develop --no-ff -m "chore: merge release v$VERSION back to develop" -X ours; then
          echo "✅ Merge successful with automatic conflict resolution"
          git push origin "$MERGE_BRANCH"
          
          # Create PR
          PR_BODY="## Merge Release v$VERSION Back to Develop

        This PR merges changes from release v$VERSION back to the develop branch.

        ### Changes
        - Release v$VERSION changes from main
        - Ensures develop is up-to-date with latest release

        **Auto-generated by CI/CD pipeline**
        
        **Note**: Conflicts in workflow files were automatically resolved in favor of the release version."
          
          gh pr create \
            --base develop \
            --head "$MERGE_BRANCH" \
            --title "Merge release v$VERSION back to develop" \
            --body "$PR_BODY" \
            --label "release,merge-back"
          
          echo "✅ PR created to merge main back to develop"
        elif git merge origin/develop --no-ff -m "chore: merge release v$VERSION back to develop"; then
          # Merge successful
          git push origin "$MERGE_BRANCH"
          
          # Create PR
          PR_BODY="## Merge Release v$VERSION Back to Develop

        This PR merges changes from release v$VERSION back to the develop branch.

        ### Changes
        - Release v$VERSION changes from main
        - Ensures develop is up-to-date with latest release

        **Auto-generated by CI/CD pipeline**"
          
          gh pr create \
            --base develop \
            --head "$MERGE_BRANCH" \
            --title "Merge release v$VERSION back to develop" \
            --body "$PR_BODY" \
            --label "release,merge-back"
          
          echo "✅ PR created to merge main back to develop"
        else
          # Merge conflicts detected
          echo "⚠️ Merge conflicts detected!"
          echo "📋 Conflicted files:"
          git status --porcelain | grep "^UU\|^AA\|^DD" || echo "No specific conflict markers found"
          
          # Try to resolve workflow conflicts automatically
          echo "🔧 Attempting to resolve workflow conflicts..."
          
          # For workflow files, prefer the main branch version
          for file in .github/workflows/*.yml .github/workflows/*.yaml; do
            if [ -f "$file" ] && git status --porcelain | grep -q "$file"; then
              echo "  Resolving $file in favor of main branch"
              git checkout --ours "$file"
              git add "$file"
            fi
          done
          
          # Check if all conflicts are resolved
          if git status --porcelain | grep -q "^UU\|^AA\|^DD"; then
            echo "⚠️ Manual conflicts still remain, creating issue for resolution"
            
            # Push branch with conflicts for manual resolution
            git add .
            git commit -m "WIP: merge conflicts for release v$VERSION (workflow conflicts auto-resolved)" || true
            git push origin "$MERGE_BRANCH" || true
            
            # Create issue for manual resolution
            ISSUE_BODY="## Merge Conflict During Release v$VERSION

        A merge conflict occurred while creating PR to merge \`main\` back to \`develop\` after release v$VERSION.

        **🔧 Workflow conflicts were automatically resolved in favor of the main branch.**

        ### Remaining Conflicts
        The following files still have conflicts that need manual resolution:
        \`\`\`
        $(git status --porcelain | grep "^UU\|^AA\|^DD" | sed 's/^..//' || echo "Check git status for details")
        \`\`\`

        ### Resolution Steps:
        1. \`git checkout $MERGE_BRANCH\`
        2. Resolve conflicts in the listed files
        3. \`git add <resolved-files>\`
        4. \`git commit -m \"resolve: merge conflicts for release v$VERSION\"\`
        5. \`git push origin $MERGE_BRANCH\`
        6. Create PR: \`gh pr create --base develop --head $MERGE_BRANCH --title \"Merge release v$VERSION back to develop\"\`

        ### Branch Created:
        - **Merge Branch**: \`$MERGE_BRANCH\`
        - **Target**: \`develop\`
        - **Source**: \`main\` (release v$VERSION)

        ### Detailed Resolution Guide:
        See: https://github.com/dmitryanchikov/mcp-optimizer/blob/main/.github/RELEASE_PROCESS.md#merge-conflict-resolution"
            
            gh issue create \
              --title "Merge conflict: release v$VERSION main→develop" \
              --body "$ISSUE_BODY" \
              --label "merge-conflict,release"
            
            echo "📝 Issue created for manual conflict resolution"
          else
            echo "✅ All conflicts resolved automatically!"
            git commit -m "chore: merge release v$VERSION back to develop (auto-resolved conflicts)"
            git push origin "$MERGE_BRANCH"
            
            # Create PR
            PR_BODY="## Merge Release v$VERSION Back to Develop

        This PR merges changes from release v$VERSION back to the develop branch.

        ### Changes
        - Release v$VERSION changes from main
        - Ensures develop is up-to-date with latest release

        **Auto-generated by CI/CD pipeline**
        
        **🔧 Note**: Merge conflicts were automatically resolved:
        - Workflow files: Preferred main branch version
        - Other conflicts: Automatically resolved where possible"
            
            gh pr create \
              --base develop \
              --head "$MERGE_BRANCH" \
              --title "Merge release v$VERSION back to develop" \
              --body "$PR_BODY" \
              --label "release,merge-back"
            
            echo "✅ PR created to merge main back to develop"
          fi
        fi
>>>>>>> 88f13c0d
<|MERGE_RESOLUTION|>--- conflicted
+++ resolved
@@ -2,13 +2,6 @@
 
 on:
   push:
-<<<<<<< HEAD
-    branches: [ main, develop, 'release/*', 'hotfix/*' ]
-  pull_request:
-    branches: [ main, develop ]
-  release:
-    types: [ published ]
-=======
     branches: [ main, develop, 'feature/*', 'release/*', 'hotfix/*' ]
   workflow_dispatch:
     inputs:
@@ -22,7 +15,6 @@
         required: false
         default: false
         type: boolean
->>>>>>> 88f13c0d
 
 env:
   REGISTRY: ghcr.io
@@ -101,7 +93,6 @@
   build:
     needs: [test, security]
     runs-on: ubuntu-latest
-    if: github.ref == 'refs/heads/main' || github.ref == 'refs/heads/develop' || startsWith(github.ref, 'refs/heads/release/') || startsWith(github.ref, 'refs/heads/hotfix/')
     permissions:
       contents: read
       packages: write
@@ -147,11 +138,7 @@
   release-candidate:
     needs: [test, security, build]
     runs-on: ubuntu-latest
-<<<<<<< HEAD
-    if: startsWith(github.ref, 'refs/tags/v') && github.ref_type == 'tag'
-=======
     if: startsWith(github.ref, 'refs/heads/release/')  # Only for release/* branches
->>>>>>> 88f13c0d
     permissions:
       contents: write
       packages: write
@@ -170,8 +157,6 @@
 
     - name: Install dependencies
       run: uv sync --all-extras --dev
-<<<<<<< HEAD
-=======
 
     - name: Extract version from branch
       id: version
@@ -184,7 +169,6 @@
     - name: Update version for RC
       run: |
         sed -i 's/version = ".*"/version = "${{ steps.version.outputs.rc_version }}"/' pyproject.toml
->>>>>>> 88f13c0d
 
     - name: Build package
       run: uv build
@@ -445,17 +429,6 @@
         files: dist/*
         generate_release_notes: true
         draft: false
-<<<<<<< HEAD
-        prerelease: ${{ contains(github.ref, '-') }}
-
-  # Release candidate job for release branches
-  release-candidate:
-    needs: [test, security, build]
-    runs-on: ubuntu-latest
-    if: startsWith(github.ref, 'refs/heads/release/')
-    permissions:
-      contents: write
-=======
         prerelease: ${{ contains(steps.detect_release.outputs.version, '-') }}
 
     - name: Create summary
@@ -527,68 +500,12 @@
     if: needs.release.outputs.is_release == 'true'
     permissions:
       contents: read
->>>>>>> 88f13c0d
       packages: write
 
     steps:
     - name: Checkout repository
       uses: actions/checkout@v4
 
-<<<<<<< HEAD
-    - name: Install uv
-      uses: astral-sh/setup-uv@v3
-      with:
-        version: "latest"
-
-    - name: Set up Python
-      run: uv python install 3.12
-
-    - name: Install dependencies
-      run: uv sync --all-extras --dev
-
-    - name: Extract version from branch
-      id: version
-      run: |
-        BRANCH_NAME=${GITHUB_REF#refs/heads/release/}
-        VERSION=${BRANCH_NAME#v}
-        echo "version=${VERSION}" >> $GITHUB_OUTPUT
-        echo "rc_version=${VERSION}-rc.${GITHUB_RUN_NUMBER}" >> $GITHUB_OUTPUT
-
-    - name: Update version for RC
-      run: |
-        sed -i 's/version = ".*"/version = "${{ steps.version.outputs.rc_version }}"/' pyproject.toml
-
-    - name: Build package
-      run: uv build
-
-    - name: Create Release Candidate Release
-      uses: softprops/action-gh-release@v2
-      with:
-        tag_name: v${{ steps.version.outputs.rc_version }}
-        name: Release Candidate v${{ steps.version.outputs.rc_version }}
-        files: dist/*
-        generate_release_notes: true
-        draft: false
-        prerelease: true
-        body: |
-          🚀 **Release Candidate for v${{ steps.version.outputs.version }}**
-          
-          This is a release candidate build from the `release/v${{ steps.version.outputs.version }}` branch.
-          
-          **⚠️ This is a pre-release version intended for testing purposes only.**
-          
-          Please test this release candidate and report any issues before the final release.
-          
-          **Installation:**
-          ```bash
-          pip install mcp-optimizer==${{ steps.version.outputs.rc_version }}
-          ```
-          
-          **Docker:**
-          ```bash
-          docker pull ghcr.io/dmitryanchikov/mcp-optimizer:${{ steps.version.outputs.version }}-rc
-          ```
-=======
     - name: Set up Docker Buildx
       uses: docker/setup-buildx-action@v3
 
@@ -808,5 +725,4 @@
             
             echo "✅ PR created to merge main back to develop"
           fi
-        fi
->>>>>>> 88f13c0d
+        fi