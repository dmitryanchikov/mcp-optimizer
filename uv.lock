version = 1
revision = 1
requires-python = ">=3.11"
resolution-markers = [
    "python_full_version >= '3.12'",
    "python_full_version < '3.12'",
]

[[package]]
name = "absl-py"
version = "2.2.2"
source = { registry = "https://pypi.org/simple" }
sdist = { url = "https://files.pythonhosted.org/packages/b5/f0/e6342091061ed3a46aadc116b13edd7bb5249c3ab1b3ef07f24b0c248fc3/absl_py-2.2.2.tar.gz", hash = "sha256:bf25b2c2eed013ca456918c453d687eab4e8309fba81ee2f4c1a6aa2494175eb", size = 119982 }
wheels = [
    { url = "https://files.pythonhosted.org/packages/f6/d4/349f7f4bd5ea92dab34f5bb0fe31775ef6c311427a14d5a5b31ecb442341/absl_py-2.2.2-py3-none-any.whl", hash = "sha256:e5797bc6abe45f64fd95dc06394ca3f2bedf3b5d895e9da691c9ee3397d70092", size = 135565 },
]

[[package]]
name = "annotated-types"
version = "0.7.0"
source = { registry = "https://pypi.org/simple" }
sdist = { url = "https://files.pythonhosted.org/packages/ee/67/531ea369ba64dcff5ec9c3402f9f51bf748cec26dde048a2f973a4eea7f5/annotated_types-0.7.0.tar.gz", hash = "sha256:aff07c09a53a08bc8cfccb9c85b05f1aa9a2a6f23728d790723543408344ce89", size = 16081 }
wheels = [
    { url = "https://files.pythonhosted.org/packages/78/b6/6307fbef88d9b5ee7421e68d78a9f162e0da4900bc5f5793f6d3d0e34fb8/annotated_types-0.7.0-py3-none-any.whl", hash = "sha256:1f02e8b43a8fbbc3f3e0d4f0f4bfc8131bcb4eebe8849b8e5c773f3a1c582a53", size = 13643 },
]

[[package]]
name = "anyio"
version = "4.9.0"
source = { registry = "https://pypi.org/simple" }
dependencies = [
    { name = "idna" },
    { name = "sniffio" },
    { name = "typing-extensions", marker = "python_full_version < '3.13'" },
]
sdist = { url = "https://files.pythonhosted.org/packages/95/7d/4c1bd541d4dffa1b52bd83fb8527089e097a106fc90b467a7313b105f840/anyio-4.9.0.tar.gz", hash = "sha256:673c0c244e15788651a4ff38710fea9675823028a6f08a5eda409e0c9840a028", size = 190949 }
wheels = [
    { url = "https://files.pythonhosted.org/packages/a1/ee/48ca1a7c89ffec8b6a0c5d02b89c305671d5ffd8d3c94acf8b8c408575bb/anyio-4.9.0-py3-none-any.whl", hash = "sha256:9f76d541cad6e36af7beb62e978876f3b41e3e04f2c1fbf0884604c0a9c4d93c", size = 100916 },
]

[[package]]
name = "bandit"
version = "1.8.3"
source = { registry = "https://pypi.org/simple" }
dependencies = [
    { name = "colorama", marker = "sys_platform == 'win32'" },
    { name = "pyyaml" },
    { name = "rich" },
    { name = "stevedore" },
]
sdist = { url = "https://files.pythonhosted.org/packages/1a/a5/144a45f8e67df9d66c3bc3f7e69a39537db8bff1189ab7cff4e9459215da/bandit-1.8.3.tar.gz", hash = "sha256:f5847beb654d309422985c36644649924e0ea4425c76dec2e89110b87506193a", size = 4232005 }
wheels = [
    { url = "https://files.pythonhosted.org/packages/88/85/db74b9233e0aa27ec96891045c5e920a64dd5cbccd50f8e64e9460f48d35/bandit-1.8.3-py3-none-any.whl", hash = "sha256:28f04dc0d258e1dd0f99dee8eefa13d1cb5e3fde1a5ab0c523971f97b289bcd8", size = 129078 },
]

[[package]]
name = "certifi"
version = "2025.4.26"
source = { registry = "https://pypi.org/simple" }
sdist = { url = "https://files.pythonhosted.org/packages/e8/9e/c05b3920a3b7d20d3d3310465f50348e5b3694f4f88c6daf736eef3024c4/certifi-2025.4.26.tar.gz", hash = "sha256:0a816057ea3cdefcef70270d2c515e4506bbc954f417fa5ade2021213bb8f0c6", size = 160705 }
wheels = [
    { url = "https://files.pythonhosted.org/packages/4a/7e/3db2bd1b1f9e95f7cddca6d6e75e2f2bd9f51b1246e546d88addca0106bd/certifi-2025.4.26-py3-none-any.whl", hash = "sha256:30350364dfe371162649852c63336a15c70c6510c2ad5015b21c2345311805f3", size = 159618 },
]

[[package]]
name = "click"
version = "8.1.8"
source = { registry = "https://pypi.org/simple" }
dependencies = [
    { name = "colorama", marker = "sys_platform == 'win32'" },
]
sdist = { url = "https://files.pythonhosted.org/packages/b9/2e/0090cbf739cee7d23781ad4b89a9894a41538e4fcf4c31dcdd705b78eb8b/click-8.1.8.tar.gz", hash = "sha256:ed53c9d8990d83c2a27deae68e4ee337473f6330c040a31d4225c9574d16096a", size = 226593 }
wheels = [
    { url = "https://files.pythonhosted.org/packages/7e/d4/7ebdbd03970677812aac39c869717059dbb71a4cfc033ca6e5221787892c/click-8.1.8-py3-none-any.whl", hash = "sha256:63c132bbbed01578a06712a2d1f497bb62d9c1c0d329b7903a866228027263b2", size = 98188 },
]

[[package]]
name = "colorama"
version = "0.4.6"
source = { registry = "https://pypi.org/simple" }
sdist = { url = "https://files.pythonhosted.org/packages/d8/53/6f443c9a4a8358a93a6792e2acffb9d9d5cb0a5cfd8802644b7b1c9a02e4/colorama-0.4.6.tar.gz", hash = "sha256:08695f5cb7ed6e0531a20572697297273c47b8cae5a63ffc6d6ed5c201be6e44", size = 27697 }
wheels = [
    { url = "https://files.pythonhosted.org/packages/d1/d6/3965ed04c63042e047cb6a3e6ed1a63a35087b6a609aa3a15ed8ac56c221/colorama-0.4.6-py2.py3-none-any.whl", hash = "sha256:4f1d9991f5acc0ca119f9d443620b77f9d6b33703e51011c16baf57afb285fc6", size = 25335 },
]

[[package]]
name = "coverage"
version = "7.8.2"
source = { registry = "https://pypi.org/simple" }
sdist = { url = "https://files.pythonhosted.org/packages/ba/07/998afa4a0ecdf9b1981ae05415dad2d4e7716e1b1f00abbd91691ac09ac9/coverage-7.8.2.tar.gz", hash = "sha256:a886d531373a1f6ff9fad2a2ba4a045b68467b779ae729ee0b3b10ac20033b27", size = 812759 }
wheels = [
    { url = "https://files.pythonhosted.org/packages/6a/4d/1ff618ee9f134d0de5cc1661582c21a65e06823f41caf801aadf18811a8e/coverage-7.8.2-cp311-cp311-macosx_10_9_x86_64.whl", hash = "sha256:b99058eef42e6a8dcd135afb068b3d53aff3921ce699e127602efff9956457a9", size = 211692 },
    { url = "https://files.pythonhosted.org/packages/96/fa/c3c1b476de96f2bc7a8ca01a9f1fcb51c01c6b60a9d2c3e66194b2bdb4af/coverage-7.8.2-cp311-cp311-macosx_11_0_arm64.whl", hash = "sha256:5feb7f2c3e6ea94d3b877def0270dff0947b8d8c04cfa34a17be0a4dc1836879", size = 212115 },
    { url = "https://files.pythonhosted.org/packages/f7/c2/5414c5a1b286c0f3881ae5adb49be1854ac5b7e99011501f81c8c1453065/coverage-7.8.2-cp311-cp311-manylinux_2_17_aarch64.manylinux2014_aarch64.whl", hash = "sha256:670a13249b957bb9050fab12d86acef7bf8f6a879b9d1a883799276e0d4c674a", size = 244740 },
    { url = "https://files.pythonhosted.org/packages/cd/46/1ae01912dfb06a642ef3dd9cf38ed4996fda8fe884dab8952da616f81a2b/coverage-7.8.2-cp311-cp311-manylinux_2_5_i686.manylinux1_i686.manylinux_2_17_i686.manylinux2014_i686.whl", hash = "sha256:0bdc8bf760459a4a4187b452213e04d039990211f98644c7292adf1e471162b5", size = 242429 },
    { url = "https://files.pythonhosted.org/packages/06/58/38c676aec594bfe2a87c7683942e5a30224791d8df99bcc8439fde140377/coverage-7.8.2-cp311-cp311-manylinux_2_5_x86_64.manylinux1_x86_64.manylinux_2_17_x86_64.manylinux2014_x86_64.whl", hash = "sha256:07a989c867986c2a75f158f03fdb413128aad29aca9d4dbce5fc755672d96f11", size = 244218 },
    { url = "https://files.pythonhosted.org/packages/80/0c/95b1023e881ce45006d9abc250f76c6cdab7134a1c182d9713878dfefcb2/coverage-7.8.2-cp311-cp311-musllinux_1_2_aarch64.whl", hash = "sha256:2db10dedeb619a771ef0e2949ccba7b75e33905de959c2643a4607bef2f3fb3a", size = 243865 },
    { url = "https://files.pythonhosted.org/packages/57/37/0ae95989285a39e0839c959fe854a3ae46c06610439350d1ab860bf020ac/coverage-7.8.2-cp311-cp311-musllinux_1_2_i686.whl", hash = "sha256:e6ea7dba4e92926b7b5f0990634b78ea02f208d04af520c73a7c876d5a8d36cb", size = 242038 },
    { url = "https://files.pythonhosted.org/packages/4d/82/40e55f7c0eb5e97cc62cbd9d0746fd24e8caf57be5a408b87529416e0c70/coverage-7.8.2-cp311-cp311-musllinux_1_2_x86_64.whl", hash = "sha256:ef2f22795a7aca99fc3c84393a55a53dd18ab8c93fb431004e4d8f0774150f54", size = 242567 },
    { url = "https://files.pythonhosted.org/packages/f9/35/66a51adc273433a253989f0d9cc7aa6bcdb4855382cf0858200afe578861/coverage-7.8.2-cp311-cp311-win32.whl", hash = "sha256:641988828bc18a6368fe72355df5f1703e44411adbe49bba5644b941ce6f2e3a", size = 214194 },
    { url = "https://files.pythonhosted.org/packages/f6/8f/a543121f9f5f150eae092b08428cb4e6b6d2d134152c3357b77659d2a605/coverage-7.8.2-cp311-cp311-win_amd64.whl", hash = "sha256:8ab4a51cb39dc1933ba627e0875046d150e88478dbe22ce145a68393e9652975", size = 215109 },
    { url = "https://files.pythonhosted.org/packages/77/65/6cc84b68d4f35186463cd7ab1da1169e9abb59870c0f6a57ea6aba95f861/coverage-7.8.2-cp311-cp311-win_arm64.whl", hash = "sha256:8966a821e2083c74d88cca5b7dcccc0a3a888a596a04c0b9668a891de3a0cc53", size = 213521 },
    { url = "https://files.pythonhosted.org/packages/8d/2a/1da1ada2e3044fcd4a3254fb3576e160b8fe5b36d705c8a31f793423f763/coverage-7.8.2-cp312-cp312-macosx_10_13_x86_64.whl", hash = "sha256:e2f6fe3654468d061942591aef56686131335b7a8325684eda85dacdf311356c", size = 211876 },
    { url = "https://files.pythonhosted.org/packages/70/e9/3d715ffd5b6b17a8be80cd14a8917a002530a99943cc1939ad5bb2aa74b9/coverage-7.8.2-cp312-cp312-macosx_11_0_arm64.whl", hash = "sha256:76090fab50610798cc05241bf83b603477c40ee87acd358b66196ab0ca44ffa1", size = 212130 },
    { url = "https://files.pythonhosted.org/packages/a0/02/fdce62bb3c21649abfd91fbdcf041fb99be0d728ff00f3f9d54d97ed683e/coverage-7.8.2-cp312-cp312-manylinux_2_17_aarch64.manylinux2014_aarch64.whl", hash = "sha256:2bd0a0a5054be160777a7920b731a0570284db5142abaaf81bcbb282b8d99279", size = 246176 },
    { url = "https://files.pythonhosted.org/packages/a7/52/decbbed61e03b6ffe85cd0fea360a5e04a5a98a7423f292aae62423b8557/coverage-7.8.2-cp312-cp312-manylinux_2_5_i686.manylinux1_i686.manylinux_2_17_i686.manylinux2014_i686.whl", hash = "sha256:da23ce9a3d356d0affe9c7036030b5c8f14556bd970c9b224f9c8205505e3b99", size = 243068 },
    { url = "https://files.pythonhosted.org/packages/38/6c/d0e9c0cce18faef79a52778219a3c6ee8e336437da8eddd4ab3dbd8fadff/coverage-7.8.2-cp312-cp312-manylinux_2_5_x86_64.manylinux1_x86_64.manylinux_2_17_x86_64.manylinux2014_x86_64.whl", hash = "sha256:c9392773cffeb8d7e042a7b15b82a414011e9d2b5fdbbd3f7e6a6b17d5e21b20", size = 245328 },
    { url = "https://files.pythonhosted.org/packages/f0/70/f703b553a2f6b6c70568c7e398ed0789d47f953d67fbba36a327714a7bca/coverage-7.8.2-cp312-cp312-musllinux_1_2_aarch64.whl", hash = "sha256:876cbfd0b09ce09d81585d266c07a32657beb3eaec896f39484b631555be0fe2", size = 245099 },
    { url = "https://files.pythonhosted.org/packages/ec/fb/4cbb370dedae78460c3aacbdad9d249e853f3bc4ce5ff0e02b1983d03044/coverage-7.8.2-cp312-cp312-musllinux_1_2_i686.whl", hash = "sha256:3da9b771c98977a13fbc3830f6caa85cae6c9c83911d24cb2d218e9394259c57", size = 243314 },
    { url = "https://files.pythonhosted.org/packages/39/9f/1afbb2cb9c8699b8bc38afdce00a3b4644904e6a38c7bf9005386c9305ec/coverage-7.8.2-cp312-cp312-musllinux_1_2_x86_64.whl", hash = "sha256:9a990f6510b3292686713bfef26d0049cd63b9c7bb17e0864f133cbfd2e6167f", size = 244489 },
    { url = "https://files.pythonhosted.org/packages/79/fa/f3e7ec7d220bff14aba7a4786ae47043770cbdceeea1803083059c878837/coverage-7.8.2-cp312-cp312-win32.whl", hash = "sha256:bf8111cddd0f2b54d34e96613e7fbdd59a673f0cf5574b61134ae75b6f5a33b8", size = 214366 },
    { url = "https://files.pythonhosted.org/packages/54/aa/9cbeade19b7e8e853e7ffc261df885d66bf3a782c71cba06c17df271f9e6/coverage-7.8.2-cp312-cp312-win_amd64.whl", hash = "sha256:86a323a275e9e44cdf228af9b71c5030861d4d2610886ab920d9945672a81223", size = 215165 },
    { url = "https://files.pythonhosted.org/packages/c4/73/e2528bf1237d2448f882bbebaec5c3500ef07301816c5c63464b9da4d88a/coverage-7.8.2-cp312-cp312-win_arm64.whl", hash = "sha256:820157de3a589e992689ffcda8639fbabb313b323d26388d02e154164c57b07f", size = 213548 },
    { url = "https://files.pythonhosted.org/packages/1a/93/eb6400a745ad3b265bac36e8077fdffcf0268bdbbb6c02b7220b624c9b31/coverage-7.8.2-cp313-cp313-macosx_10_13_x86_64.whl", hash = "sha256:ea561010914ec1c26ab4188aef8b1567272ef6de096312716f90e5baa79ef8ca", size = 211898 },
    { url = "https://files.pythonhosted.org/packages/1b/7c/bdbf113f92683024406a1cd226a199e4200a2001fc85d6a6e7e299e60253/coverage-7.8.2-cp313-cp313-macosx_11_0_arm64.whl", hash = "sha256:cb86337a4fcdd0e598ff2caeb513ac604d2f3da6d53df2c8e368e07ee38e277d", size = 212171 },
    { url = "https://files.pythonhosted.org/packages/91/22/594513f9541a6b88eb0dba4d5da7d71596dadef6b17a12dc2c0e859818a9/coverage-7.8.2-cp313-cp313-manylinux_2_17_aarch64.manylinux2014_aarch64.whl", hash = "sha256:26a4636ddb666971345541b59899e969f3b301143dd86b0ddbb570bd591f1e85", size = 245564 },
    { url = "https://files.pythonhosted.org/packages/1f/f4/2860fd6abeebd9f2efcfe0fd376226938f22afc80c1943f363cd3c28421f/coverage-7.8.2-cp313-cp313-manylinux_2_5_i686.manylinux1_i686.manylinux_2_17_i686.manylinux2014_i686.whl", hash = "sha256:5040536cf9b13fb033f76bcb5e1e5cb3b57c4807fef37db9e0ed129c6a094257", size = 242719 },
    { url = "https://files.pythonhosted.org/packages/89/60/f5f50f61b6332451520e6cdc2401700c48310c64bc2dd34027a47d6ab4ca/coverage-7.8.2-cp313-cp313-manylinux_2_5_x86_64.manylinux1_x86_64.manylinux_2_17_x86_64.manylinux2014_x86_64.whl", hash = "sha256:dc67994df9bcd7e0150a47ef41278b9e0a0ea187caba72414b71dc590b99a108", size = 244634 },
    { url = "https://files.pythonhosted.org/packages/3b/70/7f4e919039ab7d944276c446b603eea84da29ebcf20984fb1fdf6e602028/coverage-7.8.2-cp313-cp313-musllinux_1_2_aarch64.whl", hash = "sha256:6e6c86888fd076d9e0fe848af0a2142bf606044dc5ceee0aa9eddb56e26895a0", size = 244824 },
    { url = "https://files.pythonhosted.org/packages/26/45/36297a4c0cea4de2b2c442fe32f60c3991056c59cdc3cdd5346fbb995c97/coverage-7.8.2-cp313-cp313-musllinux_1_2_i686.whl", hash = "sha256:684ca9f58119b8e26bef860db33524ae0365601492e86ba0b71d513f525e7050", size = 242872 },
    { url = "https://files.pythonhosted.org/packages/a4/71/e041f1b9420f7b786b1367fa2a375703889ef376e0d48de9f5723fb35f11/coverage-7.8.2-cp313-cp313-musllinux_1_2_x86_64.whl", hash = "sha256:8165584ddedb49204c4e18da083913bdf6a982bfb558632a79bdaadcdafd0d48", size = 244179 },
    { url = "https://files.pythonhosted.org/packages/bd/db/3c2bf49bdc9de76acf2491fc03130c4ffc51469ce2f6889d2640eb563d77/coverage-7.8.2-cp313-cp313-win32.whl", hash = "sha256:34759ee2c65362163699cc917bdb2a54114dd06d19bab860725f94ef45a3d9b7", size = 214393 },
    { url = "https://files.pythonhosted.org/packages/c6/dc/947e75d47ebbb4b02d8babb1fad4ad381410d5bc9da7cfca80b7565ef401/coverage-7.8.2-cp313-cp313-win_amd64.whl", hash = "sha256:2f9bc608fbafaee40eb60a9a53dbfb90f53cc66d3d32c2849dc27cf5638a21e3", size = 215194 },
    { url = "https://files.pythonhosted.org/packages/90/31/a980f7df8a37eaf0dc60f932507fda9656b3a03f0abf188474a0ea188d6d/coverage-7.8.2-cp313-cp313-win_arm64.whl", hash = "sha256:9fe449ee461a3b0c7105690419d0b0aba1232f4ff6d120a9e241e58a556733f7", size = 213580 },
    { url = "https://files.pythonhosted.org/packages/8a/6a/25a37dd90f6c95f59355629417ebcb74e1c34e38bb1eddf6ca9b38b0fc53/coverage-7.8.2-cp313-cp313t-macosx_10_13_x86_64.whl", hash = "sha256:8369a7c8ef66bded2b6484053749ff220dbf83cba84f3398c84c51a6f748a008", size = 212734 },
    { url = "https://files.pythonhosted.org/packages/36/8b/3a728b3118988725f40950931abb09cd7f43b3c740f4640a59f1db60e372/coverage-7.8.2-cp313-cp313t-macosx_11_0_arm64.whl", hash = "sha256:159b81df53a5fcbc7d45dae3adad554fdbde9829a994e15227b3f9d816d00b36", size = 212959 },
    { url = "https://files.pythonhosted.org/packages/53/3c/212d94e6add3a3c3f412d664aee452045ca17a066def8b9421673e9482c4/coverage-7.8.2-cp313-cp313t-manylinux_2_17_aarch64.manylinux2014_aarch64.whl", hash = "sha256:e6fcbbd35a96192d042c691c9e0c49ef54bd7ed865846a3c9d624c30bb67ce46", size = 257024 },
    { url = "https://files.pythonhosted.org/packages/a4/40/afc03f0883b1e51bbe804707aae62e29c4e8c8bbc365c75e3e4ddeee9ead/coverage-7.8.2-cp313-cp313t-manylinux_2_5_i686.manylinux1_i686.manylinux_2_17_i686.manylinux2014_i686.whl", hash = "sha256:05364b9cc82f138cc86128dc4e2e1251c2981a2218bfcd556fe6b0fbaa3501be", size = 252867 },
    { url = "https://files.pythonhosted.org/packages/18/a2/3699190e927b9439c6ded4998941a3c1d6fa99e14cb28d8536729537e307/coverage-7.8.2-cp313-cp313t-manylinux_2_5_x86_64.manylinux1_x86_64.manylinux_2_17_x86_64.manylinux2014_x86_64.whl", hash = "sha256:46d532db4e5ff3979ce47d18e2fe8ecad283eeb7367726da0e5ef88e4fe64740", size = 255096 },
    { url = "https://files.pythonhosted.org/packages/b4/06/16e3598b9466456b718eb3e789457d1a5b8bfb22e23b6e8bbc307df5daf0/coverage-7.8.2-cp313-cp313t-musllinux_1_2_aarch64.whl", hash = "sha256:4000a31c34932e7e4fa0381a3d6deb43dc0c8f458e3e7ea6502e6238e10be625", size = 256276 },
    { url = "https://files.pythonhosted.org/packages/a7/d5/4b5a120d5d0223050a53d2783c049c311eea1709fa9de12d1c358e18b707/coverage-7.8.2-cp313-cp313t-musllinux_1_2_i686.whl", hash = "sha256:43ff5033d657cd51f83015c3b7a443287250dc14e69910577c3e03bd2e06f27b", size = 254478 },
    { url = "https://files.pythonhosted.org/packages/ba/85/f9ecdb910ecdb282b121bfcaa32fa8ee8cbd7699f83330ee13ff9bbf1a85/coverage-7.8.2-cp313-cp313t-musllinux_1_2_x86_64.whl", hash = "sha256:94316e13f0981cbbba132c1f9f365cac1d26716aaac130866ca812006f662199", size = 255255 },
    { url = "https://files.pythonhosted.org/packages/50/63/2d624ac7d7ccd4ebbd3c6a9eba9d7fc4491a1226071360d59dd84928ccb2/coverage-7.8.2-cp313-cp313t-win32.whl", hash = "sha256:3f5673888d3676d0a745c3d0e16da338c5eea300cb1f4ada9c872981265e76d8", size = 215109 },
    { url = "https://files.pythonhosted.org/packages/22/5e/7053b71462e970e869111c1853afd642212568a350eba796deefdfbd0770/coverage-7.8.2-cp313-cp313t-win_amd64.whl", hash = "sha256:2c08b05ee8d7861e45dc5a2cc4195c8c66dca5ac613144eb6ebeaff2d502e73d", size = 216268 },
    { url = "https://files.pythonhosted.org/packages/07/69/afa41aa34147655543dbe96994f8a246daf94b361ccf5edfd5df62ce066a/coverage-7.8.2-cp313-cp313t-win_arm64.whl", hash = "sha256:1e1448bb72b387755e1ff3ef1268a06617afd94188164960dba8d0245a46004b", size = 214071 },
    { url = "https://files.pythonhosted.org/packages/69/2f/572b29496d8234e4a7773200dd835a0d32d9e171f2d974f3fe04a9dbc271/coverage-7.8.2-pp39.pp310.pp311-none-any.whl", hash = "sha256:ec455eedf3ba0bbdf8f5a570012617eb305c63cb9f03428d39bf544cb2b94837", size = 203636 },
    { url = "https://files.pythonhosted.org/packages/a0/1a/0b9c32220ad694d66062f571cc5cedfa9997b64a591e8a500bb63de1bd40/coverage-7.8.2-py3-none-any.whl", hash = "sha256:726f32ee3713f7359696331a18daf0c3b3a70bb0ae71141b9d3c52be7c595e32", size = 203623 },
]

[package.optional-dependencies]
toml = [
    { name = "tomli", marker = "python_full_version <= '3.11'" },
]

[[package]]
name = "exceptiongroup"
version = "1.3.0"
source = { registry = "https://pypi.org/simple" }
dependencies = [
    { name = "typing-extensions", marker = "python_full_version < '3.13'" },
]
sdist = { url = "https://files.pythonhosted.org/packages/0b/9f/a65090624ecf468cdca03533906e7c69ed7588582240cfe7cc9e770b50eb/exceptiongroup-1.3.0.tar.gz", hash = "sha256:b241f5885f560bc56a59ee63ca4c6a8bfa46ae4ad651af316d4e81817bb9fd88", size = 29749 }
wheels = [
    { url = "https://files.pythonhosted.org/packages/36/f4/c6e662dade71f56cd2f3735141b265c3c79293c109549c1e6933b0651ffc/exceptiongroup-1.3.0-py3-none-any.whl", hash = "sha256:4d111e6e0c13d0644cad6ddaa7ed0261a0b36971f6d23e7ec9b4b9097da78a10", size = 16674 },
]

[[package]]
name = "fastapi"
version = "0.115.12"
source = { registry = "https://pypi.org/simple" }
dependencies = [
    { name = "pydantic" },
    { name = "starlette" },
    { name = "typing-extensions" },
]
sdist = { url = "https://files.pythonhosted.org/packages/f4/55/ae499352d82338331ca1e28c7f4a63bfd09479b16395dce38cf50a39e2c2/fastapi-0.115.12.tar.gz", hash = "sha256:1e2c2a2646905f9e83d32f04a3f86aff4a286669c6c950ca95b5fd68c2602681", size = 295236 }
wheels = [
    { url = "https://files.pythonhosted.org/packages/50/b3/b51f09c2ba432a576fe63758bddc81f78f0c6309d9e5c10d194313bf021e/fastapi-0.115.12-py3-none-any.whl", hash = "sha256:e94613d6c05e27be7ffebdd6ea5f388112e5e430c8f7d6494a9d1d88d43e814d", size = 95164 },
]

[[package]]
name = "fastmcp"
version = "2.5.1"
source = { registry = "https://pypi.org/simple" }
dependencies = [
    { name = "exceptiongroup" },
    { name = "httpx" },
    { name = "mcp" },
    { name = "openapi-pydantic" },
    { name = "python-dotenv" },
    { name = "rich" },
    { name = "typer" },
    { name = "websockets" },
]
sdist = { url = "https://files.pythonhosted.org/packages/5d/cc/37ff3a96338234a697df31d2c70b50a1d0f5e20f045d9b7cbba052be36af/fastmcp-2.5.1.tar.gz", hash = "sha256:0d10ec65a362ae4f78bdf3b639faf35b36cc0a1c8f5461a54fac906fe821b84d", size = 1035613 }
wheels = [
    { url = "https://files.pythonhosted.org/packages/df/4f/e7ec7b63eadcd5b10978dbc472fc3c36de3fc8c91f60ad7642192ed78836/fastmcp-2.5.1-py3-none-any.whl", hash = "sha256:a6fe50693954a6aed89fc6e43f227dcd66e112e3d3a1d633ee22b4f435ee8aed", size = 105789 },
]

[[package]]
name = "h11"
version = "0.16.0"
source = { registry = "https://pypi.org/simple" }
sdist = { url = "https://files.pythonhosted.org/packages/01/ee/02a2c011bdab74c6fb3c75474d40b3052059d95df7e73351460c8588d963/h11-0.16.0.tar.gz", hash = "sha256:4e35b956cf45792e4caa5885e69fba00bdbc6ffafbfa020300e549b208ee5ff1", size = 101250 }
wheels = [
    { url = "https://files.pythonhosted.org/packages/04/4b/29cac41a4d98d144bf5f6d33995617b185d14b22401f75ca86f384e87ff1/h11-0.16.0-py3-none-any.whl", hash = "sha256:63cf8bbe7522de3bf65932fda1d9c2772064ffb3dae62d55932da54b31cb6c86", size = 37515 },
]

[[package]]
name = "httpcore"
version = "1.0.9"
source = { registry = "https://pypi.org/simple" }
dependencies = [
    { name = "certifi" },
    { name = "h11" },
]
sdist = { url = "https://files.pythonhosted.org/packages/06/94/82699a10bca87a5556c9c59b5963f2d039dbd239f25bc2a63907a05a14cb/httpcore-1.0.9.tar.gz", hash = "sha256:6e34463af53fd2ab5d807f399a9b45ea31c3dfa2276f15a2c3f00afff6e176e8", size = 85484 }
wheels = [
    { url = "https://files.pythonhosted.org/packages/7e/f5/f66802a942d491edb555dd61e3a9961140fd64c90bce1eafd741609d334d/httpcore-1.0.9-py3-none-any.whl", hash = "sha256:2d400746a40668fc9dec9810239072b40b4484b640a8c38fd654a024c7a1bf55", size = 78784 },
]

[[package]]
name = "httpx"
version = "0.28.1"
source = { registry = "https://pypi.org/simple" }
dependencies = [
    { name = "anyio" },
    { name = "certifi" },
    { name = "httpcore" },
    { name = "idna" },
]
sdist = { url = "https://files.pythonhosted.org/packages/b1/df/48c586a5fe32a0f01324ee087459e112ebb7224f646c0b5023f5e79e9956/httpx-0.28.1.tar.gz", hash = "sha256:75e98c5f16b0f35b567856f597f06ff2270a374470a5c2392242528e3e3e42fc", size = 141406 }
wheels = [
    { url = "https://files.pythonhosted.org/packages/2a/39/e50c7c3a983047577ee07d2a9e53faf5a69493943ec3f6a384bdc792deb2/httpx-0.28.1-py3-none-any.whl", hash = "sha256:d909fcccc110f8c7faf814ca82a9a4d816bc5a6dbfea25d6591d6985b8ba59ad", size = 73517 },
]

[[package]]
name = "httpx-sse"
version = "0.4.0"
source = { registry = "https://pypi.org/simple" }
sdist = { url = "https://files.pythonhosted.org/packages/4c/60/8f4281fa9bbf3c8034fd54c0e7412e66edbab6bc74c4996bd616f8d0406e/httpx-sse-0.4.0.tar.gz", hash = "sha256:1e81a3a3070ce322add1d3529ed42eb5f70817f45ed6ec915ab753f961139721", size = 12624 }
wheels = [
    { url = "https://files.pythonhosted.org/packages/e1/9b/a181f281f65d776426002f330c31849b86b31fc9d848db62e16f03ff739f/httpx_sse-0.4.0-py3-none-any.whl", hash = "sha256:f329af6eae57eaa2bdfd962b42524764af68075ea87370a2de920af5341e318f", size = 7819 },
]

[[package]]
name = "idna"
version = "3.10"
source = { registry = "https://pypi.org/simple" }
sdist = { url = "https://files.pythonhosted.org/packages/f1/70/7703c29685631f5a7590aa73f1f1d3fa9a380e654b86af429e0934a32f7d/idna-3.10.tar.gz", hash = "sha256:12f65c9b470abda6dc35cf8e63cc574b1c52b11df2c86030af0ac09b01b13ea9", size = 190490 }
wheels = [
    { url = "https://files.pythonhosted.org/packages/76/c6/c88e154df9c4e1a2a66ccf0005a88dfb2650c1dffb6f5ce603dfbd452ce3/idna-3.10-py3-none-any.whl", hash = "sha256:946d195a0d259cbba61165e88e65941f16e9b36ea6ddb97f00452bae8b1287d3", size = 70442 },
]

[[package]]
name = "immutabledict"
version = "4.2.1"
source = { registry = "https://pypi.org/simple" }
sdist = { url = "https://files.pythonhosted.org/packages/e0/c5/4240186fbabc58fba41bbe17c5f0cd37ffd4c0b85a5029ab104f946df175/immutabledict-4.2.1.tar.gz", hash = "sha256:d91017248981c72eb66c8ff9834e99c2f53562346f23e7f51e7a5ebcf66a3bcc", size = 6228 }
wheels = [
    { url = "https://files.pythonhosted.org/packages/59/56/25ca7b848164b7d93dbd5fc97dd7751700c93e324fe854afbeb562ee2f98/immutabledict-4.2.1-py3-none-any.whl", hash = "sha256:c56a26ced38c236f79e74af3ccce53772827cef5c3bce7cab33ff2060f756373", size = 4700 },
]

[[package]]
name = "iniconfig"
version = "2.1.0"
source = { registry = "https://pypi.org/simple" }
sdist = { url = "https://files.pythonhosted.org/packages/f2/97/ebf4da567aa6827c909642694d71c9fcf53e5b504f2d96afea02718862f3/iniconfig-2.1.0.tar.gz", hash = "sha256:3abbd2e30b36733fee78f9c7f7308f2d0050e88f0087fd25c2645f63c773e1c7", size = 4793 }
wheels = [
    { url = "https://files.pythonhosted.org/packages/2c/e1/e6716421ea10d38022b952c159d5161ca1193197fb744506875fbb87ea7b/iniconfig-2.1.0-py3-none-any.whl", hash = "sha256:9deba5723312380e77435581c6bf4935c94cbfab9b1ed33ef8d238ea168eb760", size = 6050 },
]

[[package]]
name = "markdown-it-py"
version = "3.0.0"
source = { registry = "https://pypi.org/simple" }
dependencies = [
    { name = "mdurl" },
]
sdist = { url = "https://files.pythonhosted.org/packages/38/71/3b932df36c1a044d397a1f92d1cf91ee0a503d91e470cbd670aa66b07ed0/markdown-it-py-3.0.0.tar.gz", hash = "sha256:e3f60a94fa066dc52ec76661e37c851cb232d92f9886b15cb560aaada2df8feb", size = 74596 }
wheels = [
    { url = "https://files.pythonhosted.org/packages/42/d7/1ec15b46af6af88f19b8e5ffea08fa375d433c998b8a7639e76935c14f1f/markdown_it_py-3.0.0-py3-none-any.whl", hash = "sha256:355216845c60bd96232cd8d8c40e8f9765cc86f46880e43a8fd22dc1a1a8cab1", size = 87528 },
]

[[package]]
name = "mcp"
version = "1.9.1"
source = { registry = "https://pypi.org/simple" }
dependencies = [
    { name = "anyio" },
    { name = "httpx" },
    { name = "httpx-sse" },
    { name = "pydantic" },
    { name = "pydantic-settings" },
    { name = "python-multipart" },
    { name = "sse-starlette" },
    { name = "starlette" },
    { name = "uvicorn", marker = "sys_platform != 'emscripten'" },
]
sdist = { url = "https://files.pythonhosted.org/packages/e7/bc/54aec2c334698cc575ca3b3481eed627125fb66544152fa1af927b1a495c/mcp-1.9.1.tar.gz", hash = "sha256:19879cd6dde3d763297617242888c2f695a95dfa854386a6a68676a646ce75e4", size = 316247 }
wheels = [
    { url = "https://files.pythonhosted.org/packages/a6/c0/4ac795585a22a0a2d09cd2b1187b0252d2afcdebd01e10a68bbac4d34890/mcp-1.9.1-py3-none-any.whl", hash = "sha256:2900ded8ffafc3c8a7bfcfe8bc5204037e988e753ec398f371663e6a06ecd9a9", size = 130261 },
]

[[package]]
name = "mcp-optimizer"
<<<<<<< HEAD
version = "0.3.6"
=======
version = "0.3.7"
>>>>>>> 2b3a4f3e
source = { editable = "." }
dependencies = [
    { name = "fastapi" },
    { name = "fastmcp" },
    { name = "ortools" },
    { name = "pulp" },
    { name = "pydantic" },
    { name = "pydantic-settings" },
    { name = "python-dotenv" },
    { name = "uvicorn" },
]

[package.optional-dependencies]
dev = [
    { name = "bandit" },
    { name = "mypy" },
    { name = "pytest" },
    { name = "pytest-asyncio" },
    { name = "pytest-cov" },
    { name = "ruff" },
    { name = "types-requests" },
]

[package.metadata]
requires-dist = [
    { name = "bandit", marker = "extra == 'dev'", specifier = ">=1.7.0" },
    { name = "fastapi", specifier = ">=0.100.0" },
    { name = "fastmcp", specifier = ">=2.0.0" },
    { name = "mypy", marker = "extra == 'dev'", specifier = ">=1.0.0" },
    { name = "ortools", specifier = ">=9.5.0" },
    { name = "pulp", specifier = ">=2.7.0" },
    { name = "pydantic", specifier = ">=2.0.0" },
    { name = "pydantic-settings", specifier = ">=2.0.0" },
    { name = "pytest", marker = "extra == 'dev'", specifier = ">=7.0.0" },
    { name = "pytest-asyncio", marker = "extra == 'dev'", specifier = ">=0.21.0" },
    { name = "pytest-cov", marker = "extra == 'dev'", specifier = ">=4.0.0" },
    { name = "python-dotenv", specifier = ">=1.0.0" },
    { name = "ruff", marker = "extra == 'dev'", specifier = ">=0.1.0" },
    { name = "types-requests", marker = "extra == 'dev'", specifier = ">=2.28.0" },
    { name = "uvicorn", specifier = ">=0.20.0" },
]
provides-extras = ["dev"]

[[package]]
name = "mdurl"
version = "0.1.2"
source = { registry = "https://pypi.org/simple" }
sdist = { url = "https://files.pythonhosted.org/packages/d6/54/cfe61301667036ec958cb99bd3efefba235e65cdeb9c84d24a8293ba1d90/mdurl-0.1.2.tar.gz", hash = "sha256:bb413d29f5eea38f31dd4754dd7377d4465116fb207585f97bf925588687c1ba", size = 8729 }
wheels = [
    { url = "https://files.pythonhosted.org/packages/b3/38/89ba8ad64ae25be8de66a6d463314cf1eb366222074cfda9ee839c56a4b4/mdurl-0.1.2-py3-none-any.whl", hash = "sha256:84008a41e51615a49fc9966191ff91509e3c40b939176e643fd50a5c2196b8f8", size = 9979 },
]

[[package]]
name = "mypy"
version = "1.15.0"
source = { registry = "https://pypi.org/simple" }
dependencies = [
    { name = "mypy-extensions" },
    { name = "typing-extensions" },
]
sdist = { url = "https://files.pythonhosted.org/packages/ce/43/d5e49a86afa64bd3839ea0d5b9c7103487007d728e1293f52525d6d5486a/mypy-1.15.0.tar.gz", hash = "sha256:404534629d51d3efea5c800ee7c42b72a6554d6c400e6a79eafe15d11341fd43", size = 3239717 }
wheels = [
    { url = "https://files.pythonhosted.org/packages/03/bc/f6339726c627bd7ca1ce0fa56c9ae2d0144604a319e0e339bdadafbbb599/mypy-1.15.0-cp311-cp311-macosx_10_9_x86_64.whl", hash = "sha256:2922d42e16d6de288022e5ca321cd0618b238cfc5570e0263e5ba0a77dbef56f", size = 10662338 },
    { url = "https://files.pythonhosted.org/packages/e2/90/8dcf506ca1a09b0d17555cc00cd69aee402c203911410136cd716559efe7/mypy-1.15.0-cp311-cp311-macosx_11_0_arm64.whl", hash = "sha256:2ee2d57e01a7c35de00f4634ba1bbf015185b219e4dc5909e281016df43f5ee5", size = 9787540 },
    { url = "https://files.pythonhosted.org/packages/05/05/a10f9479681e5da09ef2f9426f650d7b550d4bafbef683b69aad1ba87457/mypy-1.15.0-cp311-cp311-manylinux_2_17_aarch64.manylinux2014_aarch64.manylinux_2_28_aarch64.whl", hash = "sha256:973500e0774b85d9689715feeffcc980193086551110fd678ebe1f4342fb7c5e", size = 11538051 },
    { url = "https://files.pythonhosted.org/packages/e9/9a/1f7d18b30edd57441a6411fcbc0c6869448d1a4bacbaee60656ac0fc29c8/mypy-1.15.0-cp311-cp311-manylinux_2_17_x86_64.manylinux2014_x86_64.manylinux_2_28_x86_64.whl", hash = "sha256:5a95fb17c13e29d2d5195869262f8125dfdb5c134dc8d9a9d0aecf7525b10c2c", size = 12286751 },
    { url = "https://files.pythonhosted.org/packages/72/af/19ff499b6f1dafcaf56f9881f7a965ac2f474f69f6f618b5175b044299f5/mypy-1.15.0-cp311-cp311-musllinux_1_2_x86_64.whl", hash = "sha256:1905f494bfd7d85a23a88c5d97840888a7bd516545fc5aaedff0267e0bb54e2f", size = 12421783 },
    { url = "https://files.pythonhosted.org/packages/96/39/11b57431a1f686c1aed54bf794870efe0f6aeca11aca281a0bd87a5ad42c/mypy-1.15.0-cp311-cp311-win_amd64.whl", hash = "sha256:c9817fa23833ff189db061e6d2eff49b2f3b6ed9856b4a0a73046e41932d744f", size = 9265618 },
    { url = "https://files.pythonhosted.org/packages/98/3a/03c74331c5eb8bd025734e04c9840532226775c47a2c39b56a0c8d4f128d/mypy-1.15.0-cp312-cp312-macosx_10_13_x86_64.whl", hash = "sha256:aea39e0583d05124836ea645f412e88a5c7d0fd77a6d694b60d9b6b2d9f184fd", size = 10793981 },
    { url = "https://files.pythonhosted.org/packages/f0/1a/41759b18f2cfd568848a37c89030aeb03534411eef981df621d8fad08a1d/mypy-1.15.0-cp312-cp312-macosx_11_0_arm64.whl", hash = "sha256:2f2147ab812b75e5b5499b01ade1f4a81489a147c01585cda36019102538615f", size = 9749175 },
    { url = "https://files.pythonhosted.org/packages/12/7e/873481abf1ef112c582db832740f4c11b2bfa510e829d6da29b0ab8c3f9c/mypy-1.15.0-cp312-cp312-manylinux_2_17_aarch64.manylinux2014_aarch64.manylinux_2_28_aarch64.whl", hash = "sha256:ce436f4c6d218a070048ed6a44c0bbb10cd2cc5e272b29e7845f6a2f57ee4464", size = 11455675 },
    { url = "https://files.pythonhosted.org/packages/b3/d0/92ae4cde706923a2d3f2d6c39629134063ff64b9dedca9c1388363da072d/mypy-1.15.0-cp312-cp312-manylinux_2_17_x86_64.manylinux2014_x86_64.manylinux_2_28_x86_64.whl", hash = "sha256:8023ff13985661b50a5928fc7a5ca15f3d1affb41e5f0a9952cb68ef090b31ee", size = 12410020 },
    { url = "https://files.pythonhosted.org/packages/46/8b/df49974b337cce35f828ba6fda228152d6db45fed4c86ba56ffe442434fd/mypy-1.15.0-cp312-cp312-musllinux_1_2_x86_64.whl", hash = "sha256:1124a18bc11a6a62887e3e137f37f53fbae476dc36c185d549d4f837a2a6a14e", size = 12498582 },
    { url = "https://files.pythonhosted.org/packages/13/50/da5203fcf6c53044a0b699939f31075c45ae8a4cadf538a9069b165c1050/mypy-1.15.0-cp312-cp312-win_amd64.whl", hash = "sha256:171a9ca9a40cd1843abeca0e405bc1940cd9b305eaeea2dda769ba096932bb22", size = 9366614 },
    { url = "https://files.pythonhosted.org/packages/6a/9b/fd2e05d6ffff24d912f150b87db9e364fa8282045c875654ce7e32fffa66/mypy-1.15.0-cp313-cp313-macosx_10_13_x86_64.whl", hash = "sha256:93faf3fdb04768d44bf28693293f3904bbb555d076b781ad2530214ee53e3445", size = 10788592 },
    { url = "https://files.pythonhosted.org/packages/74/37/b246d711c28a03ead1fd906bbc7106659aed7c089d55fe40dd58db812628/mypy-1.15.0-cp313-cp313-macosx_11_0_arm64.whl", hash = "sha256:811aeccadfb730024c5d3e326b2fbe9249bb7413553f15499a4050f7c30e801d", size = 9753611 },
    { url = "https://files.pythonhosted.org/packages/a6/ac/395808a92e10cfdac8003c3de9a2ab6dc7cde6c0d2a4df3df1b815ffd067/mypy-1.15.0-cp313-cp313-manylinux_2_17_aarch64.manylinux2014_aarch64.manylinux_2_28_aarch64.whl", hash = "sha256:98b7b9b9aedb65fe628c62a6dc57f6d5088ef2dfca37903a7d9ee374d03acca5", size = 11438443 },
    { url = "https://files.pythonhosted.org/packages/d2/8b/801aa06445d2de3895f59e476f38f3f8d610ef5d6908245f07d002676cbf/mypy-1.15.0-cp313-cp313-manylinux_2_17_x86_64.manylinux2014_x86_64.manylinux_2_28_x86_64.whl", hash = "sha256:c43a7682e24b4f576d93072216bf56eeff70d9140241f9edec0c104d0c515036", size = 12402541 },
    { url = "https://files.pythonhosted.org/packages/c7/67/5a4268782eb77344cc613a4cf23540928e41f018a9a1ec4c6882baf20ab8/mypy-1.15.0-cp313-cp313-musllinux_1_2_x86_64.whl", hash = "sha256:baefc32840a9f00babd83251560e0ae1573e2f9d1b067719479bfb0e987c6357", size = 12494348 },
    { url = "https://files.pythonhosted.org/packages/83/3e/57bb447f7bbbfaabf1712d96f9df142624a386d98fb026a761532526057e/mypy-1.15.0-cp313-cp313-win_amd64.whl", hash = "sha256:b9378e2c00146c44793c98b8d5a61039a048e31f429fb0eb546d93f4b000bedf", size = 9373648 },
    { url = "https://files.pythonhosted.org/packages/09/4e/a7d65c7322c510de2c409ff3828b03354a7c43f5a8ed458a7a131b41c7b9/mypy-1.15.0-py3-none-any.whl", hash = "sha256:5469affef548bd1895d86d3bf10ce2b44e33d86923c29e4d675b3e323437ea3e", size = 2221777 },
]

[[package]]
name = "mypy-extensions"
version = "1.1.0"
source = { registry = "https://pypi.org/simple" }
sdist = { url = "https://files.pythonhosted.org/packages/a2/6e/371856a3fb9d31ca8dac321cda606860fa4548858c0cc45d9d1d4ca2628b/mypy_extensions-1.1.0.tar.gz", hash = "sha256:52e68efc3284861e772bbcd66823fde5ae21fd2fdb51c62a211403730b916558", size = 6343 }
wheels = [
    { url = "https://files.pythonhosted.org/packages/79/7b/2c79738432f5c924bef5071f933bcc9efd0473bac3b4aa584a6f7c1c8df8/mypy_extensions-1.1.0-py3-none-any.whl", hash = "sha256:1be4cccdb0f2482337c4743e60421de3a356cd97508abadd57d47403e94f5505", size = 4963 },
]

[[package]]
name = "numpy"
version = "2.2.6"
source = { registry = "https://pypi.org/simple" }
sdist = { url = "https://files.pythonhosted.org/packages/76/21/7d2a95e4bba9dc13d043ee156a356c0a8f0c6309dff6b21b4d71a073b8a8/numpy-2.2.6.tar.gz", hash = "sha256:e29554e2bef54a90aa5cc07da6ce955accb83f21ab5de01a62c8478897b264fd", size = 20276440 }
wheels = [
    { url = "https://files.pythonhosted.org/packages/da/a8/4f83e2aa666a9fbf56d6118faaaf5f1974d456b1823fda0a176eff722839/numpy-2.2.6-cp311-cp311-macosx_10_9_x86_64.whl", hash = "sha256:f9f1adb22318e121c5c69a09142811a201ef17ab257a1e66ca3025065b7f53ae", size = 21176963 },
    { url = "https://files.pythonhosted.org/packages/b3/2b/64e1affc7972decb74c9e29e5649fac940514910960ba25cd9af4488b66c/numpy-2.2.6-cp311-cp311-macosx_11_0_arm64.whl", hash = "sha256:c820a93b0255bc360f53eca31a0e676fd1101f673dda8da93454a12e23fc5f7a", size = 14406743 },
    { url = "https://files.pythonhosted.org/packages/4a/9f/0121e375000b5e50ffdd8b25bf78d8e1a5aa4cca3f185d41265198c7b834/numpy-2.2.6-cp311-cp311-macosx_14_0_arm64.whl", hash = "sha256:3d70692235e759f260c3d837193090014aebdf026dfd167834bcba43e30c2a42", size = 5352616 },
    { url = "https://files.pythonhosted.org/packages/31/0d/b48c405c91693635fbe2dcd7bc84a33a602add5f63286e024d3b6741411c/numpy-2.2.6-cp311-cp311-macosx_14_0_x86_64.whl", hash = "sha256:481b49095335f8eed42e39e8041327c05b0f6f4780488f61286ed3c01368d491", size = 6889579 },
    { url = "https://files.pythonhosted.org/packages/52/b8/7f0554d49b565d0171eab6e99001846882000883998e7b7d9f0d98b1f934/numpy-2.2.6-cp311-cp311-manylinux_2_17_aarch64.manylinux2014_aarch64.whl", hash = "sha256:b64d8d4d17135e00c8e346e0a738deb17e754230d7e0810ac5012750bbd85a5a", size = 14312005 },
    { url = "https://files.pythonhosted.org/packages/b3/dd/2238b898e51bd6d389b7389ffb20d7f4c10066d80351187ec8e303a5a475/numpy-2.2.6-cp311-cp311-manylinux_2_17_x86_64.manylinux2014_x86_64.whl", hash = "sha256:ba10f8411898fc418a521833e014a77d3ca01c15b0c6cdcce6a0d2897e6dbbdf", size = 16821570 },
    { url = "https://files.pythonhosted.org/packages/83/6c/44d0325722cf644f191042bf47eedad61c1e6df2432ed65cbe28509d404e/numpy-2.2.6-cp311-cp311-musllinux_1_2_aarch64.whl", hash = "sha256:bd48227a919f1bafbdda0583705e547892342c26fb127219d60a5c36882609d1", size = 15818548 },
    { url = "https://files.pythonhosted.org/packages/ae/9d/81e8216030ce66be25279098789b665d49ff19eef08bfa8cb96d4957f422/numpy-2.2.6-cp311-cp311-musllinux_1_2_x86_64.whl", hash = "sha256:9551a499bf125c1d4f9e250377c1ee2eddd02e01eac6644c080162c0c51778ab", size = 18620521 },
    { url = "https://files.pythonhosted.org/packages/6a/fd/e19617b9530b031db51b0926eed5345ce8ddc669bb3bc0044b23e275ebe8/numpy-2.2.6-cp311-cp311-win32.whl", hash = "sha256:0678000bb9ac1475cd454c6b8c799206af8107e310843532b04d49649c717a47", size = 6525866 },
    { url = "https://files.pythonhosted.org/packages/31/0a/f354fb7176b81747d870f7991dc763e157a934c717b67b58456bc63da3df/numpy-2.2.6-cp311-cp311-win_amd64.whl", hash = "sha256:e8213002e427c69c45a52bbd94163084025f533a55a59d6f9c5b820774ef3303", size = 12907455 },
    { url = "https://files.pythonhosted.org/packages/82/5d/c00588b6cf18e1da539b45d3598d3557084990dcc4331960c15ee776ee41/numpy-2.2.6-cp312-cp312-macosx_10_13_x86_64.whl", hash = "sha256:41c5a21f4a04fa86436124d388f6ed60a9343a6f767fced1a8a71c3fbca038ff", size = 20875348 },
    { url = "https://files.pythonhosted.org/packages/66/ee/560deadcdde6c2f90200450d5938f63a34b37e27ebff162810f716f6a230/numpy-2.2.6-cp312-cp312-macosx_11_0_arm64.whl", hash = "sha256:de749064336d37e340f640b05f24e9e3dd678c57318c7289d222a8a2f543e90c", size = 14119362 },
    { url = "https://files.pythonhosted.org/packages/3c/65/4baa99f1c53b30adf0acd9a5519078871ddde8d2339dc5a7fde80d9d87da/numpy-2.2.6-cp312-cp312-macosx_14_0_arm64.whl", hash = "sha256:894b3a42502226a1cac872f840030665f33326fc3dac8e57c607905773cdcde3", size = 5084103 },
    { url = "https://files.pythonhosted.org/packages/cc/89/e5a34c071a0570cc40c9a54eb472d113eea6d002e9ae12bb3a8407fb912e/numpy-2.2.6-cp312-cp312-macosx_14_0_x86_64.whl", hash = "sha256:71594f7c51a18e728451bb50cc60a3ce4e6538822731b2933209a1f3614e9282", size = 6625382 },
    { url = "https://files.pythonhosted.org/packages/f8/35/8c80729f1ff76b3921d5c9487c7ac3de9b2a103b1cd05e905b3090513510/numpy-2.2.6-cp312-cp312-manylinux_2_17_aarch64.manylinux2014_aarch64.whl", hash = "sha256:f2618db89be1b4e05f7a1a847a9c1c0abd63e63a1607d892dd54668dd92faf87", size = 14018462 },
    { url = "https://files.pythonhosted.org/packages/8c/3d/1e1db36cfd41f895d266b103df00ca5b3cbe965184df824dec5c08c6b803/numpy-2.2.6-cp312-cp312-manylinux_2_17_x86_64.manylinux2014_x86_64.whl", hash = "sha256:fd83c01228a688733f1ded5201c678f0c53ecc1006ffbc404db9f7a899ac6249", size = 16527618 },
    { url = "https://files.pythonhosted.org/packages/61/c6/03ed30992602c85aa3cd95b9070a514f8b3c33e31124694438d88809ae36/numpy-2.2.6-cp312-cp312-musllinux_1_2_aarch64.whl", hash = "sha256:37c0ca431f82cd5fa716eca9506aefcabc247fb27ba69c5062a6d3ade8cf8f49", size = 15505511 },
    { url = "https://files.pythonhosted.org/packages/b7/25/5761d832a81df431e260719ec45de696414266613c9ee268394dd5ad8236/numpy-2.2.6-cp312-cp312-musllinux_1_2_x86_64.whl", hash = "sha256:fe27749d33bb772c80dcd84ae7e8df2adc920ae8297400dabec45f0dedb3f6de", size = 18313783 },
    { url = "https://files.pythonhosted.org/packages/57/0a/72d5a3527c5ebffcd47bde9162c39fae1f90138c961e5296491ce778e682/numpy-2.2.6-cp312-cp312-win32.whl", hash = "sha256:4eeaae00d789f66c7a25ac5f34b71a7035bb474e679f410e5e1a94deb24cf2d4", size = 6246506 },
    { url = "https://files.pythonhosted.org/packages/36/fa/8c9210162ca1b88529ab76b41ba02d433fd54fecaf6feb70ef9f124683f1/numpy-2.2.6-cp312-cp312-win_amd64.whl", hash = "sha256:c1f9540be57940698ed329904db803cf7a402f3fc200bfe599334c9bd84a40b2", size = 12614190 },
    { url = "https://files.pythonhosted.org/packages/f9/5c/6657823f4f594f72b5471f1db1ab12e26e890bb2e41897522d134d2a3e81/numpy-2.2.6-cp313-cp313-macosx_10_13_x86_64.whl", hash = "sha256:0811bb762109d9708cca4d0b13c4f67146e3c3b7cf8d34018c722adb2d957c84", size = 20867828 },
    { url = "https://files.pythonhosted.org/packages/dc/9e/14520dc3dadf3c803473bd07e9b2bd1b69bc583cb2497b47000fed2fa92f/numpy-2.2.6-cp313-cp313-macosx_11_0_arm64.whl", hash = "sha256:287cc3162b6f01463ccd86be154f284d0893d2b3ed7292439ea97eafa8170e0b", size = 14143006 },
    { url = "https://files.pythonhosted.org/packages/4f/06/7e96c57d90bebdce9918412087fc22ca9851cceaf5567a45c1f404480e9e/numpy-2.2.6-cp313-cp313-macosx_14_0_arm64.whl", hash = "sha256:f1372f041402e37e5e633e586f62aa53de2eac8d98cbfb822806ce4bbefcb74d", size = 5076765 },
    { url = "https://files.pythonhosted.org/packages/73/ed/63d920c23b4289fdac96ddbdd6132e9427790977d5457cd132f18e76eae0/numpy-2.2.6-cp313-cp313-macosx_14_0_x86_64.whl", hash = "sha256:55a4d33fa519660d69614a9fad433be87e5252f4b03850642f88993f7b2ca566", size = 6617736 },
    { url = "https://files.pythonhosted.org/packages/85/c5/e19c8f99d83fd377ec8c7e0cf627a8049746da54afc24ef0a0cb73d5dfb5/numpy-2.2.6-cp313-cp313-manylinux_2_17_aarch64.manylinux2014_aarch64.whl", hash = "sha256:f92729c95468a2f4f15e9bb94c432a9229d0d50de67304399627a943201baa2f", size = 14010719 },
    { url = "https://files.pythonhosted.org/packages/19/49/4df9123aafa7b539317bf6d342cb6d227e49f7a35b99c287a6109b13dd93/numpy-2.2.6-cp313-cp313-manylinux_2_17_x86_64.manylinux2014_x86_64.whl", hash = "sha256:1bc23a79bfabc5d056d106f9befb8d50c31ced2fbc70eedb8155aec74a45798f", size = 16526072 },
    { url = "https://files.pythonhosted.org/packages/b2/6c/04b5f47f4f32f7c2b0e7260442a8cbcf8168b0e1a41ff1495da42f42a14f/numpy-2.2.6-cp313-cp313-musllinux_1_2_aarch64.whl", hash = "sha256:e3143e4451880bed956e706a3220b4e5cf6172ef05fcc397f6f36a550b1dd868", size = 15503213 },
    { url = "https://files.pythonhosted.org/packages/17/0a/5cd92e352c1307640d5b6fec1b2ffb06cd0dabe7d7b8227f97933d378422/numpy-2.2.6-cp313-cp313-musllinux_1_2_x86_64.whl", hash = "sha256:b4f13750ce79751586ae2eb824ba7e1e8dba64784086c98cdbbcc6a42112ce0d", size = 18316632 },
    { url = "https://files.pythonhosted.org/packages/f0/3b/5cba2b1d88760ef86596ad0f3d484b1cbff7c115ae2429678465057c5155/numpy-2.2.6-cp313-cp313-win32.whl", hash = "sha256:5beb72339d9d4fa36522fc63802f469b13cdbe4fdab4a288f0c441b74272ebfd", size = 6244532 },
    { url = "https://files.pythonhosted.org/packages/cb/3b/d58c12eafcb298d4e6d0d40216866ab15f59e55d148a5658bb3132311fcf/numpy-2.2.6-cp313-cp313-win_amd64.whl", hash = "sha256:b0544343a702fa80c95ad5d3d608ea3599dd54d4632df855e4c8d24eb6ecfa1c", size = 12610885 },
    { url = "https://files.pythonhosted.org/packages/6b/9e/4bf918b818e516322db999ac25d00c75788ddfd2d2ade4fa66f1f38097e1/numpy-2.2.6-cp313-cp313t-macosx_10_13_x86_64.whl", hash = "sha256:0bca768cd85ae743b2affdc762d617eddf3bcf8724435498a1e80132d04879e6", size = 20963467 },
    { url = "https://files.pythonhosted.org/packages/61/66/d2de6b291507517ff2e438e13ff7b1e2cdbdb7cb40b3ed475377aece69f9/numpy-2.2.6-cp313-cp313t-macosx_11_0_arm64.whl", hash = "sha256:fc0c5673685c508a142ca65209b4e79ed6740a4ed6b2267dbba90f34b0b3cfda", size = 14225144 },
    { url = "https://files.pythonhosted.org/packages/e4/25/480387655407ead912e28ba3a820bc69af9adf13bcbe40b299d454ec011f/numpy-2.2.6-cp313-cp313t-macosx_14_0_arm64.whl", hash = "sha256:5bd4fc3ac8926b3819797a7c0e2631eb889b4118a9898c84f585a54d475b7e40", size = 5200217 },
    { url = "https://files.pythonhosted.org/packages/aa/4a/6e313b5108f53dcbf3aca0c0f3e9c92f4c10ce57a0a721851f9785872895/numpy-2.2.6-cp313-cp313t-macosx_14_0_x86_64.whl", hash = "sha256:fee4236c876c4e8369388054d02d0e9bb84821feb1a64dd59e137e6511a551f8", size = 6712014 },
    { url = "https://files.pythonhosted.org/packages/b7/30/172c2d5c4be71fdf476e9de553443cf8e25feddbe185e0bd88b096915bcc/numpy-2.2.6-cp313-cp313t-manylinux_2_17_aarch64.manylinux2014_aarch64.whl", hash = "sha256:e1dda9c7e08dc141e0247a5b8f49cf05984955246a327d4c48bda16821947b2f", size = 14077935 },
    { url = "https://files.pythonhosted.org/packages/12/fb/9e743f8d4e4d3c710902cf87af3512082ae3d43b945d5d16563f26ec251d/numpy-2.2.6-cp313-cp313t-manylinux_2_17_x86_64.manylinux2014_x86_64.whl", hash = "sha256:f447e6acb680fd307f40d3da4852208af94afdfab89cf850986c3ca00562f4fa", size = 16600122 },
    { url = "https://files.pythonhosted.org/packages/12/75/ee20da0e58d3a66f204f38916757e01e33a9737d0b22373b3eb5a27358f9/numpy-2.2.6-cp313-cp313t-musllinux_1_2_aarch64.whl", hash = "sha256:389d771b1623ec92636b0786bc4ae56abafad4a4c513d36a55dce14bd9ce8571", size = 15586143 },
    { url = "https://files.pythonhosted.org/packages/76/95/bef5b37f29fc5e739947e9ce5179ad402875633308504a52d188302319c8/numpy-2.2.6-cp313-cp313t-musllinux_1_2_x86_64.whl", hash = "sha256:8e9ace4a37db23421249ed236fdcdd457d671e25146786dfc96835cd951aa7c1", size = 18385260 },
    { url = "https://files.pythonhosted.org/packages/09/04/f2f83279d287407cf36a7a8053a5abe7be3622a4363337338f2585e4afda/numpy-2.2.6-cp313-cp313t-win32.whl", hash = "sha256:038613e9fb8c72b0a41f025a7e4c3f0b7a1b5d768ece4796b674c8f3fe13efff", size = 6377225 },
    { url = "https://files.pythonhosted.org/packages/67/0e/35082d13c09c02c011cf21570543d202ad929d961c02a147493cb0c2bdf5/numpy-2.2.6-cp313-cp313t-win_amd64.whl", hash = "sha256:6031dd6dfecc0cf9f668681a37648373bddd6421fff6c66ec1624eed0180ee06", size = 12771374 },
]

[[package]]
name = "openapi-pydantic"
version = "0.5.1"
source = { registry = "https://pypi.org/simple" }
dependencies = [
    { name = "pydantic" },
]
sdist = { url = "https://files.pythonhosted.org/packages/02/2e/58d83848dd1a79cb92ed8e63f6ba901ca282c5f09d04af9423ec26c56fd7/openapi_pydantic-0.5.1.tar.gz", hash = "sha256:ff6835af6bde7a459fb93eb93bb92b8749b754fc6e51b2f1590a19dc3005ee0d", size = 60892 }
wheels = [
    { url = "https://files.pythonhosted.org/packages/12/cf/03675d8bd8ecbf4445504d8071adab19f5f993676795708e36402ab38263/openapi_pydantic-0.5.1-py3-none-any.whl", hash = "sha256:a3a09ef4586f5bd760a8df7f43028b60cafb6d9f61de2acba9574766255ab146", size = 96381 },
]

[[package]]
name = "ortools"
version = "9.12.4544"
source = { registry = "https://pypi.org/simple" }
dependencies = [
    { name = "absl-py" },
    { name = "immutabledict" },
    { name = "numpy" },
    { name = "pandas" },
    { name = "protobuf" },
]
wheels = [
    { url = "https://files.pythonhosted.org/packages/7f/51/64eb9f787995df03600479448d5022661e3289155ba1dfbb1e36594a9906/ortools-9.12.4544-cp311-cp311-macosx_10_15_x86_64.whl", hash = "sha256:134209d45d6c348522d44acec578a2cb0a6ed11d909323cddb3f27581b8b680b", size = 20360065 },
    { url = "https://files.pythonhosted.org/packages/bf/4c/2b7581a9615e3e037a0cc416fee5f4515ed28d06b41c11d38264674b72ff/ortools-9.12.4544-cp311-cp311-macosx_11_0_arm64.whl", hash = "sha256:8b3ffd347ee3e42e0f9f40f055a4c3cdf47ce37bde29bfc9d28d8e7b750c1db7", size = 18350949 },
    { url = "https://files.pythonhosted.org/packages/b8/14/8ee9c871f408953c6042c27afcf942293217e5ab22130599ac17723b79a7/ortools-9.12.4544-cp311-cp311-manylinux_2_27_aarch64.manylinux_2_28_aarch64.whl", hash = "sha256:a05b85f0b25ddaf61bc9e1bbbfa7003a148631ce0ef6ac7c5674daa382ead11f", size = 23155252 },
    { url = "https://files.pythonhosted.org/packages/8d/61/96362100f3ae7eb430b17a67b499b744dadc0c5f823de100c922729d3fc0/ortools-9.12.4544-cp311-cp311-manylinux_2_27_x86_64.manylinux_2_28_x86_64.whl", hash = "sha256:b71e6d4207983a8c8ebba8ad4c6728dc4b669d5efaa126877487a9364256260d", size = 24946115 },
    { url = "https://files.pythonhosted.org/packages/8b/c4/3cd8e5fbc8e15ef78cbf688f19be949db0d806ee279f81108723cb72d4c1/ortools-9.12.4544-cp311-cp311-musllinux_1_2_x86_64.whl", hash = "sha256:84a79236b3c4fa5d080c2ff5e3ca8444f4e66aac1e18bc671dba4c14cf346213", size = 26686804 },
    { url = "https://files.pythonhosted.org/packages/44/e3/e3ccde08bce3347433a74582195853608d7e473eda2255badf81fe84ee30/ortools-9.12.4544-cp311-cp311-win_amd64.whl", hash = "sha256:68ca59b377e39db578a79bdca6ac940c44b52983892e77850360b91773affe27", size = 18060489 },
    { url = "https://files.pythonhosted.org/packages/1e/be/1c441fd1a28380388a6a79269f718ab48d139166eda635df471bd2f17f25/ortools-9.12.4544-cp312-cp312-macosx_10_15_x86_64.whl", hash = "sha256:16768b19fcb3053f44bd84c460cb978f2a29d74e3a5d9ba06123589feb10af12", size = 20356632 },
    { url = "https://files.pythonhosted.org/packages/89/77/ba188f8e796d4480e57f58b55cfdb52a7e8e60c85650a5e7819c2d7a3c31/ortools-9.12.4544-cp312-cp312-macosx_11_0_arm64.whl", hash = "sha256:67fe1b865327745678a24066d826db25a1019aa207ea9017ca01af2cf2145652", size = 18347780 },
    { url = "https://files.pythonhosted.org/packages/35/af/59a1d23e038034db124f45948ad4ad4a8ab611fb5fdbb91e6055ede67882/ortools-9.12.4544-cp312-cp312-manylinux_2_27_aarch64.manylinux_2_28_aarch64.whl", hash = "sha256:5550fe9ee552b7b8ed01cad91d58a68ec0e48cd40dd2779c10b1991429a77058", size = 23149421 },
    { url = "https://files.pythonhosted.org/packages/6a/ae/44031d5cf13d82e9025ff8125705daf6ea9b84fd260f14487a76289e4bd4/ortools-9.12.4544-cp312-cp312-manylinux_2_27_x86_64.manylinux_2_28_x86_64.whl", hash = "sha256:922121d6f48f8eeb1eb88a8c645ff00b61f60856319314ce2b8f220fab896083", size = 24950806 },
    { url = "https://files.pythonhosted.org/packages/ba/80/8e47c0cfd6f293674a4c52f111c0cae86f9e74d3b14f8c38dc6e1160e93a/ortools-9.12.4544-cp312-cp312-musllinux_1_2_x86_64.whl", hash = "sha256:e29f24c4a8bbf3cc0ab7a3d32809d578b15ac35d8d1954b660f6951f8205dd30", size = 26690596 },
    { url = "https://files.pythonhosted.org/packages/2b/80/c3bd82d246d7c32176b13504743ce8e8e5e3f0b17fa79bc0747fc4e090bf/ortools-9.12.4544-cp312-cp312-win_amd64.whl", hash = "sha256:4faee45703acf4d12efbb2d8b6b3da09bfadecf1404ccbe4ea5fad687ed350b2", size = 18073509 },
    { url = "https://files.pythonhosted.org/packages/48/85/375d7ca6cf8eeeecb60b3870e008d33426950412edee905d9f867ebe7dba/ortools-9.12.4544-cp313-cp313-macosx_10_15_x86_64.whl", hash = "sha256:4f53c87604fa3bd106ab3001dc6527049f472904d005bb8564268de18258424f", size = 20374277 },
    { url = "https://files.pythonhosted.org/packages/d0/8e/2e8ac0ff2842320906dd60ee6cfac32a7fc1fd84bf80988434450c59801e/ortools-9.12.4544-cp313-cp313-macosx_11_0_arm64.whl", hash = "sha256:79d5f417968369465e2c37c1f9f596715cd7ffc803d7ff232743b7eeadbb6c9c", size = 18365494 },
    { url = "https://files.pythonhosted.org/packages/73/c5/9fdd9aa54ffc92f2b61140917ea21bd667798ccbe002f13b06b0411c3ba5/ortools-9.12.4544-cp313-cp313-manylinux_2_27_aarch64.manylinux_2_28_aarch64.whl", hash = "sha256:cb2b5ba34373be3a02b393cc0c28cde0f24045d4ccd3b73376e4fd3193523e7b", size = 23149235 },
    { url = "https://files.pythonhosted.org/packages/29/2c/c403ca7d8709c60f6f42bcf99d408e1453e50e91a33365fbe18024b2327e/ortools-9.12.4544-cp313-cp313-manylinux_2_27_x86_64.manylinux_2_28_x86_64.whl", hash = "sha256:ef58e80d19b5215849c008e9b64edf158cb00b893c8a4adf2c7a1510bb3776d8", size = 24951700 },
    { url = "https://files.pythonhosted.org/packages/4e/30/70d0f4538133915eaec0985505508a4c8cd876db5b86c26ca45424a103df/ortools-9.12.4544-cp313-cp313-musllinux_1_2_x86_64.whl", hash = "sha256:1a24981e45514d3d72ce2b8f17eb3187a988a5b2347610214a8f96b222a6a42a", size = 26691376 },
    { url = "https://files.pythonhosted.org/packages/36/a0/6c36a435ac41d21eb22ed1ed906c77b76a9b0067470cc9a33731436903ff/ortools-9.12.4544-cp313-cp313-win_amd64.whl", hash = "sha256:72988c82a77f6ab9767e9e77ea6fc99dc9ab492f33f10639ad48cfb551e70618", size = 18090421 },
    { url = "https://files.pythonhosted.org/packages/15/bb/6fb53aac1391e00af2eef795309a7cefdcf10b25ac2b25ac45e846ce538e/ortools-9.12.4544-cp313-cp313t-manylinux_2_27_x86_64.manylinux_2_28_x86_64.whl", hash = "sha256:0e8f6d8d465a6b9f6903b94e7a9e45cfa222dded0e7b814b7e5d40bb6bfb37ba", size = 24962623 },
    { url = "https://files.pythonhosted.org/packages/4e/6e/18b47852028e421cefacfea53664dea694c55c14957583554c4cb6413a47/ortools-9.12.4544-cp313-cp313t-musllinux_1_2_x86_64.whl", hash = "sha256:50997eab76489cba017be6847c76d23ae78d5ca25d359517c51cd1973c4cce6e", size = 26702363 },
]

[[package]]
name = "packaging"
version = "25.0"
source = { registry = "https://pypi.org/simple" }
sdist = { url = "https://files.pythonhosted.org/packages/a1/d4/1fc4078c65507b51b96ca8f8c3ba19e6a61c8253c72794544580a7b6c24d/packaging-25.0.tar.gz", hash = "sha256:d443872c98d677bf60f6a1f2f8c1cb748e8fe762d2bf9d3148b5599295b0fc4f", size = 165727 }
wheels = [
    { url = "https://files.pythonhosted.org/packages/20/12/38679034af332785aac8774540895e234f4d07f7545804097de4b666afd8/packaging-25.0-py3-none-any.whl", hash = "sha256:29572ef2b1f17581046b3a2227d5c611fb25ec70ca1ba8554b24b0e69331a484", size = 66469 },
]

[[package]]
name = "pandas"
version = "2.2.3"
source = { registry = "https://pypi.org/simple" }
dependencies = [
    { name = "numpy" },
    { name = "python-dateutil" },
    { name = "pytz" },
    { name = "tzdata" },
]
sdist = { url = "https://files.pythonhosted.org/packages/9c/d6/9f8431bacc2e19dca897724cd097b1bb224a6ad5433784a44b587c7c13af/pandas-2.2.3.tar.gz", hash = "sha256:4f18ba62b61d7e192368b84517265a99b4d7ee8912f8708660fb4a366cc82667", size = 4399213 }
wheels = [
    { url = "https://files.pythonhosted.org/packages/a8/44/d9502bf0ed197ba9bf1103c9867d5904ddcaf869e52329787fc54ed70cc8/pandas-2.2.3-cp311-cp311-macosx_10_9_x86_64.whl", hash = "sha256:66108071e1b935240e74525006034333f98bcdb87ea116de573a6a0dccb6c039", size = 12602222 },
    { url = "https://files.pythonhosted.org/packages/52/11/9eac327a38834f162b8250aab32a6781339c69afe7574368fffe46387edf/pandas-2.2.3-cp311-cp311-macosx_11_0_arm64.whl", hash = "sha256:7c2875855b0ff77b2a64a0365e24455d9990730d6431b9e0ee18ad8acee13dbd", size = 11321274 },
    { url = "https://files.pythonhosted.org/packages/45/fb/c4beeb084718598ba19aa9f5abbc8aed8b42f90930da861fcb1acdb54c3a/pandas-2.2.3-cp311-cp311-manylinux2014_aarch64.manylinux_2_17_aarch64.whl", hash = "sha256:cd8d0c3be0515c12fed0bdbae072551c8b54b7192c7b1fda0ba56059a0179698", size = 15579836 },
    { url = "https://files.pythonhosted.org/packages/cd/5f/4dba1d39bb9c38d574a9a22548c540177f78ea47b32f99c0ff2ec499fac5/pandas-2.2.3-cp311-cp311-manylinux_2_17_x86_64.manylinux2014_x86_64.whl", hash = "sha256:c124333816c3a9b03fbeef3a9f230ba9a737e9e5bb4060aa2107a86cc0a497fc", size = 13058505 },
    { url = "https://files.pythonhosted.org/packages/b9/57/708135b90391995361636634df1f1130d03ba456e95bcf576fada459115a/pandas-2.2.3-cp311-cp311-musllinux_1_2_aarch64.whl", hash = "sha256:63cc132e40a2e084cf01adf0775b15ac515ba905d7dcca47e9a251819c575ef3", size = 16744420 },
    { url = "https://files.pythonhosted.org/packages/86/4a/03ed6b7ee323cf30404265c284cee9c65c56a212e0a08d9ee06984ba2240/pandas-2.2.3-cp311-cp311-musllinux_1_2_x86_64.whl", hash = "sha256:29401dbfa9ad77319367d36940cd8a0b3a11aba16063e39632d98b0e931ddf32", size = 14440457 },
    { url = "https://files.pythonhosted.org/packages/ed/8c/87ddf1fcb55d11f9f847e3c69bb1c6f8e46e2f40ab1a2d2abadb2401b007/pandas-2.2.3-cp311-cp311-win_amd64.whl", hash = "sha256:3fc6873a41186404dad67245896a6e440baacc92f5b716ccd1bc9ed2995ab2c5", size = 11617166 },
    { url = "https://files.pythonhosted.org/packages/17/a3/fb2734118db0af37ea7433f57f722c0a56687e14b14690edff0cdb4b7e58/pandas-2.2.3-cp312-cp312-macosx_10_9_x86_64.whl", hash = "sha256:b1d432e8d08679a40e2a6d8b2f9770a5c21793a6f9f47fdd52c5ce1948a5a8a9", size = 12529893 },
    { url = "https://files.pythonhosted.org/packages/e1/0c/ad295fd74bfac85358fd579e271cded3ac969de81f62dd0142c426b9da91/pandas-2.2.3-cp312-cp312-macosx_11_0_arm64.whl", hash = "sha256:a5a1595fe639f5988ba6a8e5bc9649af3baf26df3998a0abe56c02609392e0a4", size = 11363475 },
    { url = "https://files.pythonhosted.org/packages/c6/2a/4bba3f03f7d07207481fed47f5b35f556c7441acddc368ec43d6643c5777/pandas-2.2.3-cp312-cp312-manylinux2014_aarch64.manylinux_2_17_aarch64.whl", hash = "sha256:5de54125a92bb4d1c051c0659e6fcb75256bf799a732a87184e5ea503965bce3", size = 15188645 },
    { url = "https://files.pythonhosted.org/packages/38/f8/d8fddee9ed0d0c0f4a2132c1dfcf0e3e53265055da8df952a53e7eaf178c/pandas-2.2.3-cp312-cp312-manylinux_2_17_x86_64.manylinux2014_x86_64.whl", hash = "sha256:fffb8ae78d8af97f849404f21411c95062db1496aeb3e56f146f0355c9989319", size = 12739445 },
    { url = "https://files.pythonhosted.org/packages/20/e8/45a05d9c39d2cea61ab175dbe6a2de1d05b679e8de2011da4ee190d7e748/pandas-2.2.3-cp312-cp312-musllinux_1_2_aarch64.whl", hash = "sha256:6dfcb5ee8d4d50c06a51c2fffa6cff6272098ad6540aed1a76d15fb9318194d8", size = 16359235 },
    { url = "https://files.pythonhosted.org/packages/1d/99/617d07a6a5e429ff90c90da64d428516605a1ec7d7bea494235e1c3882de/pandas-2.2.3-cp312-cp312-musllinux_1_2_x86_64.whl", hash = "sha256:062309c1b9ea12a50e8ce661145c6aab431b1e99530d3cd60640e255778bd43a", size = 14056756 },
    { url = "https://files.pythonhosted.org/packages/29/d4/1244ab8edf173a10fd601f7e13b9566c1b525c4f365d6bee918e68381889/pandas-2.2.3-cp312-cp312-win_amd64.whl", hash = "sha256:59ef3764d0fe818125a5097d2ae867ca3fa64df032331b7e0917cf5d7bf66b13", size = 11504248 },
    { url = "https://files.pythonhosted.org/packages/64/22/3b8f4e0ed70644e85cfdcd57454686b9057c6c38d2f74fe4b8bc2527214a/pandas-2.2.3-cp313-cp313-macosx_10_13_x86_64.whl", hash = "sha256:f00d1345d84d8c86a63e476bb4955e46458b304b9575dcf71102b5c705320015", size = 12477643 },
    { url = "https://files.pythonhosted.org/packages/e4/93/b3f5d1838500e22c8d793625da672f3eec046b1a99257666c94446969282/pandas-2.2.3-cp313-cp313-macosx_11_0_arm64.whl", hash = "sha256:3508d914817e153ad359d7e069d752cdd736a247c322d932eb89e6bc84217f28", size = 11281573 },
    { url = "https://files.pythonhosted.org/packages/f5/94/6c79b07f0e5aab1dcfa35a75f4817f5c4f677931d4234afcd75f0e6a66ca/pandas-2.2.3-cp313-cp313-manylinux2014_aarch64.manylinux_2_17_aarch64.whl", hash = "sha256:22a9d949bfc9a502d320aa04e5d02feab689d61da4e7764b62c30b991c42c5f0", size = 15196085 },
    { url = "https://files.pythonhosted.org/packages/e8/31/aa8da88ca0eadbabd0a639788a6da13bb2ff6edbbb9f29aa786450a30a91/pandas-2.2.3-cp313-cp313-manylinux_2_17_x86_64.manylinux2014_x86_64.whl", hash = "sha256:f3a255b2c19987fbbe62a9dfd6cff7ff2aa9ccab3fc75218fd4b7530f01efa24", size = 12711809 },
    { url = "https://files.pythonhosted.org/packages/ee/7c/c6dbdb0cb2a4344cacfb8de1c5808ca885b2e4dcfde8008266608f9372af/pandas-2.2.3-cp313-cp313-musllinux_1_2_aarch64.whl", hash = "sha256:800250ecdadb6d9c78eae4990da62743b857b470883fa27f652db8bdde7f6659", size = 16356316 },
    { url = "https://files.pythonhosted.org/packages/57/b7/8b757e7d92023b832869fa8881a992696a0bfe2e26f72c9ae9f255988d42/pandas-2.2.3-cp313-cp313-musllinux_1_2_x86_64.whl", hash = "sha256:6374c452ff3ec675a8f46fd9ab25c4ad0ba590b71cf0656f8b6daa5202bca3fb", size = 14022055 },
    { url = "https://files.pythonhosted.org/packages/3b/bc/4b18e2b8c002572c5a441a64826252ce5da2aa738855747247a971988043/pandas-2.2.3-cp313-cp313-win_amd64.whl", hash = "sha256:61c5ad4043f791b61dd4752191d9f07f0ae412515d59ba8f005832a532f8736d", size = 11481175 },
    { url = "https://files.pythonhosted.org/packages/76/a3/a5d88146815e972d40d19247b2c162e88213ef51c7c25993942c39dbf41d/pandas-2.2.3-cp313-cp313t-macosx_10_13_x86_64.whl", hash = "sha256:3b71f27954685ee685317063bf13c7709a7ba74fc996b84fc6821c59b0f06468", size = 12615650 },
    { url = "https://files.pythonhosted.org/packages/9c/8c/f0fd18f6140ddafc0c24122c8a964e48294acc579d47def376fef12bcb4a/pandas-2.2.3-cp313-cp313t-macosx_11_0_arm64.whl", hash = "sha256:38cf8125c40dae9d5acc10fa66af8ea6fdf760b2714ee482ca691fc66e6fcb18", size = 11290177 },
    { url = "https://files.pythonhosted.org/packages/ed/f9/e995754eab9c0f14c6777401f7eece0943840b7a9fc932221c19d1abee9f/pandas-2.2.3-cp313-cp313t-manylinux2014_aarch64.manylinux_2_17_aarch64.whl", hash = "sha256:ba96630bc17c875161df3818780af30e43be9b166ce51c9a18c1feae342906c2", size = 14651526 },
    { url = "https://files.pythonhosted.org/packages/25/b0/98d6ae2e1abac4f35230aa756005e8654649d305df9a28b16b9ae4353bff/pandas-2.2.3-cp313-cp313t-manylinux_2_17_x86_64.manylinux2014_x86_64.whl", hash = "sha256:1db71525a1538b30142094edb9adc10be3f3e176748cd7acc2240c2f2e5aa3a4", size = 11871013 },
    { url = "https://files.pythonhosted.org/packages/cc/57/0f72a10f9db6a4628744c8e8f0df4e6e21de01212c7c981d31e50ffc8328/pandas-2.2.3-cp313-cp313t-musllinux_1_2_aarch64.whl", hash = "sha256:15c0e1e02e93116177d29ff83e8b1619c93ddc9c49083f237d4312337a61165d", size = 15711620 },
    { url = "https://files.pythonhosted.org/packages/ab/5f/b38085618b950b79d2d9164a711c52b10aefc0ae6833b96f626b7021b2ed/pandas-2.2.3-cp313-cp313t-musllinux_1_2_x86_64.whl", hash = "sha256:ad5b65698ab28ed8d7f18790a0dc58005c7629f227be9ecc1072aa74c0c1d43a", size = 13098436 },
]

[[package]]
name = "pbr"
version = "6.1.1"
source = { registry = "https://pypi.org/simple" }
dependencies = [
    { name = "setuptools" },
]
sdist = { url = "https://files.pythonhosted.org/packages/01/d2/510cc0d218e753ba62a1bc1434651db3cd797a9716a0a66cc714cb4f0935/pbr-6.1.1.tar.gz", hash = "sha256:93ea72ce6989eb2eed99d0f75721474f69ad88128afdef5ac377eb797c4bf76b", size = 125702 }
wheels = [
    { url = "https://files.pythonhosted.org/packages/47/ac/684d71315abc7b1214d59304e23a982472967f6bf4bde5a98f1503f648dc/pbr-6.1.1-py2.py3-none-any.whl", hash = "sha256:38d4daea5d9fa63b3f626131b9d34947fd0c8be9b05a29276870580050a25a76", size = 108997 },
]

[[package]]
name = "pluggy"
version = "1.6.0"
source = { registry = "https://pypi.org/simple" }
sdist = { url = "https://files.pythonhosted.org/packages/f9/e2/3e91f31a7d2b083fe6ef3fa267035b518369d9511ffab804f839851d2779/pluggy-1.6.0.tar.gz", hash = "sha256:7dcc130b76258d33b90f61b658791dede3486c3e6bfb003ee5c9bfb396dd22f3", size = 69412 }
wheels = [
    { url = "https://files.pythonhosted.org/packages/54/20/4d324d65cc6d9205fabedc306948156824eb9f0ee1633355a8f7ec5c66bf/pluggy-1.6.0-py3-none-any.whl", hash = "sha256:e920276dd6813095e9377c0bc5566d94c932c33b27a3e3945d8389c374dd4746", size = 20538 },
]

[[package]]
name = "protobuf"
version = "5.29.4"
source = { registry = "https://pypi.org/simple" }
sdist = { url = "https://files.pythonhosted.org/packages/17/7d/b9dca7365f0e2c4fa7c193ff795427cfa6290147e5185ab11ece280a18e7/protobuf-5.29.4.tar.gz", hash = "sha256:4f1dfcd7997b31ef8f53ec82781ff434a28bf71d9102ddde14d076adcfc78c99", size = 424902 }
wheels = [
    { url = "https://files.pythonhosted.org/packages/9a/b2/043a1a1a20edd134563699b0e91862726a0dc9146c090743b6c44d798e75/protobuf-5.29.4-cp310-abi3-win32.whl", hash = "sha256:13eb236f8eb9ec34e63fc8b1d6efd2777d062fa6aaa68268fb67cf77f6839ad7", size = 422709 },
    { url = "https://files.pythonhosted.org/packages/79/fc/2474b59570daa818de6124c0a15741ee3e5d6302e9d6ce0bdfd12e98119f/protobuf-5.29.4-cp310-abi3-win_amd64.whl", hash = "sha256:bcefcdf3976233f8a502d265eb65ea740c989bacc6c30a58290ed0e519eb4b8d", size = 434506 },
    { url = "https://files.pythonhosted.org/packages/46/de/7c126bbb06aa0f8a7b38aaf8bd746c514d70e6a2a3f6dd460b3b7aad7aae/protobuf-5.29.4-cp38-abi3-macosx_10_9_universal2.whl", hash = "sha256:307ecba1d852ec237e9ba668e087326a67564ef83e45a0189a772ede9e854dd0", size = 417826 },
    { url = "https://files.pythonhosted.org/packages/a2/b5/bade14ae31ba871a139aa45e7a8183d869efe87c34a4850c87b936963261/protobuf-5.29.4-cp38-abi3-manylinux2014_aarch64.whl", hash = "sha256:aec4962f9ea93c431d5714ed1be1c93f13e1a8618e70035ba2b0564d9e633f2e", size = 319574 },
    { url = "https://files.pythonhosted.org/packages/46/88/b01ed2291aae68b708f7d334288ad5fb3e7aa769a9c309c91a0d55cb91b0/protobuf-5.29.4-cp38-abi3-manylinux2014_x86_64.whl", hash = "sha256:d7d3f7d1d5a66ed4942d4fefb12ac4b14a29028b209d4bfb25c68ae172059922", size = 319672 },
    { url = "https://files.pythonhosted.org/packages/12/fb/a586e0c973c95502e054ac5f81f88394f24ccc7982dac19c515acd9e2c93/protobuf-5.29.4-py3-none-any.whl", hash = "sha256:3fde11b505e1597f71b875ef2fc52062b6a9740e5f7c8997ce878b6009145862", size = 172551 },
]

[[package]]
name = "pulp"
version = "3.1.1"
source = { registry = "https://pypi.org/simple" }
sdist = { url = "https://files.pythonhosted.org/packages/fb/92/bf4b947ec8aac629b835b588e70664c1d0150a8369f798b6c5adb32e39ba/pulp-3.1.1.tar.gz", hash = "sha256:300a330e917c9ca9ac7fda6f5849bbf30d489c368117f197a3e3fd0bc1966d95", size = 16294046 }
wheels = [
    { url = "https://files.pythonhosted.org/packages/f5/78/54928786de173be3210963d198e4a7d037f9bf5dd327430090bf6c52e152/pulp-3.1.1-py3-none-any.whl", hash = "sha256:ad9d46afaf78a708270a2fa9b38e56536584c048dfbd7a6dbc719abee1051261", size = 16375371 },
]

[[package]]
name = "pydantic"
version = "2.11.5"
source = { registry = "https://pypi.org/simple" }
dependencies = [
    { name = "annotated-types" },
    { name = "pydantic-core" },
    { name = "typing-extensions" },
    { name = "typing-inspection" },
]
sdist = { url = "https://files.pythonhosted.org/packages/f0/86/8ce9040065e8f924d642c58e4a344e33163a07f6b57f836d0d734e0ad3fb/pydantic-2.11.5.tar.gz", hash = "sha256:7f853db3d0ce78ce8bbb148c401c2cdd6431b3473c0cdff2755c7690952a7b7a", size = 787102 }
wheels = [
    { url = "https://files.pythonhosted.org/packages/b5/69/831ed22b38ff9b4b64b66569f0e5b7b97cf3638346eb95a2147fdb49ad5f/pydantic-2.11.5-py3-none-any.whl", hash = "sha256:f9c26ba06f9747749ca1e5c94d6a85cb84254577553c8785576fd38fa64dc0f7", size = 444229 },
]

[[package]]
name = "pydantic-core"
version = "2.33.2"
source = { registry = "https://pypi.org/simple" }
dependencies = [
    { name = "typing-extensions" },
]
sdist = { url = "https://files.pythonhosted.org/packages/ad/88/5f2260bdfae97aabf98f1778d43f69574390ad787afb646292a638c923d4/pydantic_core-2.33.2.tar.gz", hash = "sha256:7cb8bc3605c29176e1b105350d2e6474142d7c1bd1d9327c4a9bdb46bf827acc", size = 435195 }
wheels = [
    { url = "https://files.pythonhosted.org/packages/3f/8d/71db63483d518cbbf290261a1fc2839d17ff89fce7089e08cad07ccfce67/pydantic_core-2.33.2-cp311-cp311-macosx_10_12_x86_64.whl", hash = "sha256:4c5b0a576fb381edd6d27f0a85915c6daf2f8138dc5c267a57c08a62900758c7", size = 2028584 },
    { url = "https://files.pythonhosted.org/packages/24/2f/3cfa7244ae292dd850989f328722d2aef313f74ffc471184dc509e1e4e5a/pydantic_core-2.33.2-cp311-cp311-macosx_11_0_arm64.whl", hash = "sha256:e799c050df38a639db758c617ec771fd8fb7a5f8eaaa4b27b101f266b216a246", size = 1855071 },
    { url = "https://files.pythonhosted.org/packages/b3/d3/4ae42d33f5e3f50dd467761304be2fa0a9417fbf09735bc2cce003480f2a/pydantic_core-2.33.2-cp311-cp311-manylinux_2_17_aarch64.manylinux2014_aarch64.whl", hash = "sha256:dc46a01bf8d62f227d5ecee74178ffc448ff4e5197c756331f71efcc66dc980f", size = 1897823 },
    { url = "https://files.pythonhosted.org/packages/f4/f3/aa5976e8352b7695ff808599794b1fba2a9ae2ee954a3426855935799488/pydantic_core-2.33.2-cp311-cp311-manylinux_2_17_armv7l.manylinux2014_armv7l.whl", hash = "sha256:a144d4f717285c6d9234a66778059f33a89096dfb9b39117663fd8413d582dcc", size = 1983792 },
    { url = "https://files.pythonhosted.org/packages/d5/7a/cda9b5a23c552037717f2b2a5257e9b2bfe45e687386df9591eff7b46d28/pydantic_core-2.33.2-cp311-cp311-manylinux_2_17_ppc64le.manylinux2014_ppc64le.whl", hash = "sha256:73cf6373c21bc80b2e0dc88444f41ae60b2f070ed02095754eb5a01df12256de", size = 2136338 },
    { url = "https://files.pythonhosted.org/packages/2b/9f/b8f9ec8dd1417eb9da784e91e1667d58a2a4a7b7b34cf4af765ef663a7e5/pydantic_core-2.33.2-cp311-cp311-manylinux_2_17_s390x.manylinux2014_s390x.whl", hash = "sha256:3dc625f4aa79713512d1976fe9f0bc99f706a9dee21dfd1810b4bbbf228d0e8a", size = 2730998 },
    { url = "https://files.pythonhosted.org/packages/47/bc/cd720e078576bdb8255d5032c5d63ee5c0bf4b7173dd955185a1d658c456/pydantic_core-2.33.2-cp311-cp311-manylinux_2_17_x86_64.manylinux2014_x86_64.whl", hash = "sha256:881b21b5549499972441da4758d662aeea93f1923f953e9cbaff14b8b9565aef", size = 2003200 },
    { url = "https://files.pythonhosted.org/packages/ca/22/3602b895ee2cd29d11a2b349372446ae9727c32e78a94b3d588a40fdf187/pydantic_core-2.33.2-cp311-cp311-manylinux_2_5_i686.manylinux1_i686.whl", hash = "sha256:bdc25f3681f7b78572699569514036afe3c243bc3059d3942624e936ec93450e", size = 2113890 },
    { url = "https://files.pythonhosted.org/packages/ff/e6/e3c5908c03cf00d629eb38393a98fccc38ee0ce8ecce32f69fc7d7b558a7/pydantic_core-2.33.2-cp311-cp311-musllinux_1_1_aarch64.whl", hash = "sha256:fe5b32187cbc0c862ee201ad66c30cf218e5ed468ec8dc1cf49dec66e160cc4d", size = 2073359 },
    { url = "https://files.pythonhosted.org/packages/12/e7/6a36a07c59ebefc8777d1ffdaf5ae71b06b21952582e4b07eba88a421c79/pydantic_core-2.33.2-cp311-cp311-musllinux_1_1_armv7l.whl", hash = "sha256:bc7aee6f634a6f4a95676fcb5d6559a2c2a390330098dba5e5a5f28a2e4ada30", size = 2245883 },
    { url = "https://files.pythonhosted.org/packages/16/3f/59b3187aaa6cc0c1e6616e8045b284de2b6a87b027cce2ffcea073adf1d2/pydantic_core-2.33.2-cp311-cp311-musllinux_1_1_x86_64.whl", hash = "sha256:235f45e5dbcccf6bd99f9f472858849f73d11120d76ea8707115415f8e5ebebf", size = 2241074 },
    { url = "https://files.pythonhosted.org/packages/e0/ed/55532bb88f674d5d8f67ab121a2a13c385df382de2a1677f30ad385f7438/pydantic_core-2.33.2-cp311-cp311-win32.whl", hash = "sha256:6368900c2d3ef09b69cb0b913f9f8263b03786e5b2a387706c5afb66800efd51", size = 1910538 },
    { url = "https://files.pythonhosted.org/packages/fe/1b/25b7cccd4519c0b23c2dd636ad39d381abf113085ce4f7bec2b0dc755eb1/pydantic_core-2.33.2-cp311-cp311-win_amd64.whl", hash = "sha256:1e063337ef9e9820c77acc768546325ebe04ee38b08703244c1309cccc4f1bab", size = 1952909 },
    { url = "https://files.pythonhosted.org/packages/49/a9/d809358e49126438055884c4366a1f6227f0f84f635a9014e2deb9b9de54/pydantic_core-2.33.2-cp311-cp311-win_arm64.whl", hash = "sha256:6b99022f1d19bc32a4c2a0d544fc9a76e3be90f0b3f4af413f87d38749300e65", size = 1897786 },
    { url = "https://files.pythonhosted.org/packages/18/8a/2b41c97f554ec8c71f2a8a5f85cb56a8b0956addfe8b0efb5b3d77e8bdc3/pydantic_core-2.33.2-cp312-cp312-macosx_10_12_x86_64.whl", hash = "sha256:a7ec89dc587667f22b6a0b6579c249fca9026ce7c333fc142ba42411fa243cdc", size = 2009000 },
    { url = "https://files.pythonhosted.org/packages/a1/02/6224312aacb3c8ecbaa959897af57181fb6cf3a3d7917fd44d0f2917e6f2/pydantic_core-2.33.2-cp312-cp312-macosx_11_0_arm64.whl", hash = "sha256:3c6db6e52c6d70aa0d00d45cdb9b40f0433b96380071ea80b09277dba021ddf7", size = 1847996 },
    { url = "https://files.pythonhosted.org/packages/d6/46/6dcdf084a523dbe0a0be59d054734b86a981726f221f4562aed313dbcb49/pydantic_core-2.33.2-cp312-cp312-manylinux_2_17_aarch64.manylinux2014_aarch64.whl", hash = "sha256:4e61206137cbc65e6d5256e1166f88331d3b6238e082d9f74613b9b765fb9025", size = 1880957 },
    { url = "https://files.pythonhosted.org/packages/ec/6b/1ec2c03837ac00886ba8160ce041ce4e325b41d06a034adbef11339ae422/pydantic_core-2.33.2-cp312-cp312-manylinux_2_17_armv7l.manylinux2014_armv7l.whl", hash = "sha256:eb8c529b2819c37140eb51b914153063d27ed88e3bdc31b71198a198e921e011", size = 1964199 },
    { url = "https://files.pythonhosted.org/packages/2d/1d/6bf34d6adb9debd9136bd197ca72642203ce9aaaa85cfcbfcf20f9696e83/pydantic_core-2.33.2-cp312-cp312-manylinux_2_17_ppc64le.manylinux2014_ppc64le.whl", hash = "sha256:c52b02ad8b4e2cf14ca7b3d918f3eb0ee91e63b3167c32591e57c4317e134f8f", size = 2120296 },
    { url = "https://files.pythonhosted.org/packages/e0/94/2bd0aaf5a591e974b32a9f7123f16637776c304471a0ab33cf263cf5591a/pydantic_core-2.33.2-cp312-cp312-manylinux_2_17_s390x.manylinux2014_s390x.whl", hash = "sha256:96081f1605125ba0855dfda83f6f3df5ec90c61195421ba72223de35ccfb2f88", size = 2676109 },
    { url = "https://files.pythonhosted.org/packages/f9/41/4b043778cf9c4285d59742281a769eac371b9e47e35f98ad321349cc5d61/pydantic_core-2.33.2-cp312-cp312-manylinux_2_17_x86_64.manylinux2014_x86_64.whl", hash = "sha256:8f57a69461af2a5fa6e6bbd7a5f60d3b7e6cebb687f55106933188e79ad155c1", size = 2002028 },
    { url = "https://files.pythonhosted.org/packages/cb/d5/7bb781bf2748ce3d03af04d5c969fa1308880e1dca35a9bd94e1a96a922e/pydantic_core-2.33.2-cp312-cp312-manylinux_2_5_i686.manylinux1_i686.whl", hash = "sha256:572c7e6c8bb4774d2ac88929e3d1f12bc45714ae5ee6d9a788a9fb35e60bb04b", size = 2100044 },
    { url = "https://files.pythonhosted.org/packages/fe/36/def5e53e1eb0ad896785702a5bbfd25eed546cdcf4087ad285021a90ed53/pydantic_core-2.33.2-cp312-cp312-musllinux_1_1_aarch64.whl", hash = "sha256:db4b41f9bd95fbe5acd76d89920336ba96f03e149097365afe1cb092fceb89a1", size = 2058881 },
    { url = "https://files.pythonhosted.org/packages/01/6c/57f8d70b2ee57fc3dc8b9610315949837fa8c11d86927b9bb044f8705419/pydantic_core-2.33.2-cp312-cp312-musllinux_1_1_armv7l.whl", hash = "sha256:fa854f5cf7e33842a892e5c73f45327760bc7bc516339fda888c75ae60edaeb6", size = 2227034 },
    { url = "https://files.pythonhosted.org/packages/27/b9/9c17f0396a82b3d5cbea4c24d742083422639e7bb1d5bf600e12cb176a13/pydantic_core-2.33.2-cp312-cp312-musllinux_1_1_x86_64.whl", hash = "sha256:5f483cfb75ff703095c59e365360cb73e00185e01aaea067cd19acffd2ab20ea", size = 2234187 },
    { url = "https://files.pythonhosted.org/packages/b0/6a/adf5734ffd52bf86d865093ad70b2ce543415e0e356f6cacabbc0d9ad910/pydantic_core-2.33.2-cp312-cp312-win32.whl", hash = "sha256:9cb1da0f5a471435a7bc7e439b8a728e8b61e59784b2af70d7c169f8dd8ae290", size = 1892628 },
    { url = "https://files.pythonhosted.org/packages/43/e4/5479fecb3606c1368d496a825d8411e126133c41224c1e7238be58b87d7e/pydantic_core-2.33.2-cp312-cp312-win_amd64.whl", hash = "sha256:f941635f2a3d96b2973e867144fde513665c87f13fe0e193c158ac51bfaaa7b2", size = 1955866 },
    { url = "https://files.pythonhosted.org/packages/0d/24/8b11e8b3e2be9dd82df4b11408a67c61bb4dc4f8e11b5b0fc888b38118b5/pydantic_core-2.33.2-cp312-cp312-win_arm64.whl", hash = "sha256:cca3868ddfaccfbc4bfb1d608e2ccaaebe0ae628e1416aeb9c4d88c001bb45ab", size = 1888894 },
    { url = "https://files.pythonhosted.org/packages/46/8c/99040727b41f56616573a28771b1bfa08a3d3fe74d3d513f01251f79f172/pydantic_core-2.33.2-cp313-cp313-macosx_10_12_x86_64.whl", hash = "sha256:1082dd3e2d7109ad8b7da48e1d4710c8d06c253cbc4a27c1cff4fbcaa97a9e3f", size = 2015688 },
    { url = "https://files.pythonhosted.org/packages/3a/cc/5999d1eb705a6cefc31f0b4a90e9f7fc400539b1a1030529700cc1b51838/pydantic_core-2.33.2-cp313-cp313-macosx_11_0_arm64.whl", hash = "sha256:f517ca031dfc037a9c07e748cefd8d96235088b83b4f4ba8939105d20fa1dcd6", size = 1844808 },
    { url = "https://files.pythonhosted.org/packages/6f/5e/a0a7b8885c98889a18b6e376f344da1ef323d270b44edf8174d6bce4d622/pydantic_core-2.33.2-cp313-cp313-manylinux_2_17_aarch64.manylinux2014_aarch64.whl", hash = "sha256:0a9f2c9dd19656823cb8250b0724ee9c60a82f3cdf68a080979d13092a3b0fef", size = 1885580 },
    { url = "https://files.pythonhosted.org/packages/3b/2a/953581f343c7d11a304581156618c3f592435523dd9d79865903272c256a/pydantic_core-2.33.2-cp313-cp313-manylinux_2_17_armv7l.manylinux2014_armv7l.whl", hash = "sha256:2b0a451c263b01acebe51895bfb0e1cc842a5c666efe06cdf13846c7418caa9a", size = 1973859 },
    { url = "https://files.pythonhosted.org/packages/e6/55/f1a813904771c03a3f97f676c62cca0c0a4138654107c1b61f19c644868b/pydantic_core-2.33.2-cp313-cp313-manylinux_2_17_ppc64le.manylinux2014_ppc64le.whl", hash = "sha256:1ea40a64d23faa25e62a70ad163571c0b342b8bf66d5fa612ac0dec4f069d916", size = 2120810 },
    { url = "https://files.pythonhosted.org/packages/aa/c3/053389835a996e18853ba107a63caae0b9deb4a276c6b472931ea9ae6e48/pydantic_core-2.33.2-cp313-cp313-manylinux_2_17_s390x.manylinux2014_s390x.whl", hash = "sha256:0fb2d542b4d66f9470e8065c5469ec676978d625a8b7a363f07d9a501a9cb36a", size = 2676498 },
    { url = "https://files.pythonhosted.org/packages/eb/3c/f4abd740877a35abade05e437245b192f9d0ffb48bbbbd708df33d3cda37/pydantic_core-2.33.2-cp313-cp313-manylinux_2_17_x86_64.manylinux2014_x86_64.whl", hash = "sha256:9fdac5d6ffa1b5a83bca06ffe7583f5576555e6c8b3a91fbd25ea7780f825f7d", size = 2000611 },
    { url = "https://files.pythonhosted.org/packages/59/a7/63ef2fed1837d1121a894d0ce88439fe3e3b3e48c7543b2a4479eb99c2bd/pydantic_core-2.33.2-cp313-cp313-manylinux_2_5_i686.manylinux1_i686.whl", hash = "sha256:04a1a413977ab517154eebb2d326da71638271477d6ad87a769102f7c2488c56", size = 2107924 },
    { url = "https://files.pythonhosted.org/packages/04/8f/2551964ef045669801675f1cfc3b0d74147f4901c3ffa42be2ddb1f0efc4/pydantic_core-2.33.2-cp313-cp313-musllinux_1_1_aarch64.whl", hash = "sha256:c8e7af2f4e0194c22b5b37205bfb293d166a7344a5b0d0eaccebc376546d77d5", size = 2063196 },
    { url = "https://files.pythonhosted.org/packages/26/bd/d9602777e77fc6dbb0c7db9ad356e9a985825547dce5ad1d30ee04903918/pydantic_core-2.33.2-cp313-cp313-musllinux_1_1_armv7l.whl", hash = "sha256:5c92edd15cd58b3c2d34873597a1e20f13094f59cf88068adb18947df5455b4e", size = 2236389 },
    { url = "https://files.pythonhosted.org/packages/42/db/0e950daa7e2230423ab342ae918a794964b053bec24ba8af013fc7c94846/pydantic_core-2.33.2-cp313-cp313-musllinux_1_1_x86_64.whl", hash = "sha256:65132b7b4a1c0beded5e057324b7e16e10910c106d43675d9bd87d4f38dde162", size = 2239223 },
    { url = "https://files.pythonhosted.org/packages/58/4d/4f937099c545a8a17eb52cb67fe0447fd9a373b348ccfa9a87f141eeb00f/pydantic_core-2.33.2-cp313-cp313-win32.whl", hash = "sha256:52fb90784e0a242bb96ec53f42196a17278855b0f31ac7c3cc6f5c1ec4811849", size = 1900473 },
    { url = "https://files.pythonhosted.org/packages/a0/75/4a0a9bac998d78d889def5e4ef2b065acba8cae8c93696906c3a91f310ca/pydantic_core-2.33.2-cp313-cp313-win_amd64.whl", hash = "sha256:c083a3bdd5a93dfe480f1125926afcdbf2917ae714bdb80b36d34318b2bec5d9", size = 1955269 },
    { url = "https://files.pythonhosted.org/packages/f9/86/1beda0576969592f1497b4ce8e7bc8cbdf614c352426271b1b10d5f0aa64/pydantic_core-2.33.2-cp313-cp313-win_arm64.whl", hash = "sha256:e80b087132752f6b3d714f041ccf74403799d3b23a72722ea2e6ba2e892555b9", size = 1893921 },
    { url = "https://files.pythonhosted.org/packages/a4/7d/e09391c2eebeab681df2b74bfe6c43422fffede8dc74187b2b0bf6fd7571/pydantic_core-2.33.2-cp313-cp313t-macosx_11_0_arm64.whl", hash = "sha256:61c18fba8e5e9db3ab908620af374db0ac1baa69f0f32df4f61ae23f15e586ac", size = 1806162 },
    { url = "https://files.pythonhosted.org/packages/f1/3d/847b6b1fed9f8ed3bb95a9ad04fbd0b212e832d4f0f50ff4d9ee5a9f15cf/pydantic_core-2.33.2-cp313-cp313t-manylinux_2_17_x86_64.manylinux2014_x86_64.whl", hash = "sha256:95237e53bb015f67b63c91af7518a62a8660376a6a0db19b89acc77a4d6199f5", size = 1981560 },
    { url = "https://files.pythonhosted.org/packages/6f/9a/e73262f6c6656262b5fdd723ad90f518f579b7bc8622e43a942eec53c938/pydantic_core-2.33.2-cp313-cp313t-win_amd64.whl", hash = "sha256:c2fc0a768ef76c15ab9238afa6da7f69895bb5d1ee83aeea2e3509af4472d0b9", size = 1935777 },
    { url = "https://files.pythonhosted.org/packages/7b/27/d4ae6487d73948d6f20dddcd94be4ea43e74349b56eba82e9bdee2d7494c/pydantic_core-2.33.2-pp311-pypy311_pp73-macosx_10_12_x86_64.whl", hash = "sha256:dd14041875d09cc0f9308e37a6f8b65f5585cf2598a53aa0123df8b129d481f8", size = 2025200 },
    { url = "https://files.pythonhosted.org/packages/f1/b8/b3cb95375f05d33801024079b9392a5ab45267a63400bf1866e7ce0f0de4/pydantic_core-2.33.2-pp311-pypy311_pp73-macosx_11_0_arm64.whl", hash = "sha256:d87c561733f66531dced0da6e864f44ebf89a8fba55f31407b00c2f7f9449593", size = 1859123 },
    { url = "https://files.pythonhosted.org/packages/05/bc/0d0b5adeda59a261cd30a1235a445bf55c7e46ae44aea28f7bd6ed46e091/pydantic_core-2.33.2-pp311-pypy311_pp73-manylinux_2_17_aarch64.manylinux2014_aarch64.whl", hash = "sha256:2f82865531efd18d6e07a04a17331af02cb7a651583c418df8266f17a63c6612", size = 1892852 },
    { url = "https://files.pythonhosted.org/packages/3e/11/d37bdebbda2e449cb3f519f6ce950927b56d62f0b84fd9cb9e372a26a3d5/pydantic_core-2.33.2-pp311-pypy311_pp73-manylinux_2_17_x86_64.manylinux2014_x86_64.whl", hash = "sha256:2bfb5112df54209d820d7bf9317c7a6c9025ea52e49f46b6a2060104bba37de7", size = 2067484 },
    { url = "https://files.pythonhosted.org/packages/8c/55/1f95f0a05ce72ecb02a8a8a1c3be0579bbc29b1d5ab68f1378b7bebc5057/pydantic_core-2.33.2-pp311-pypy311_pp73-manylinux_2_5_i686.manylinux1_i686.whl", hash = "sha256:64632ff9d614e5eecfb495796ad51b0ed98c453e447a76bcbeeb69615079fc7e", size = 2108896 },
    { url = "https://files.pythonhosted.org/packages/53/89/2b2de6c81fa131f423246a9109d7b2a375e83968ad0800d6e57d0574629b/pydantic_core-2.33.2-pp311-pypy311_pp73-musllinux_1_1_aarch64.whl", hash = "sha256:f889f7a40498cc077332c7ab6b4608d296d852182211787d4f3ee377aaae66e8", size = 2069475 },
    { url = "https://files.pythonhosted.org/packages/b8/e9/1f7efbe20d0b2b10f6718944b5d8ece9152390904f29a78e68d4e7961159/pydantic_core-2.33.2-pp311-pypy311_pp73-musllinux_1_1_armv7l.whl", hash = "sha256:de4b83bb311557e439b9e186f733f6c645b9417c84e2eb8203f3f820a4b988bf", size = 2239013 },
    { url = "https://files.pythonhosted.org/packages/3c/b2/5309c905a93811524a49b4e031e9851a6b00ff0fb668794472ea7746b448/pydantic_core-2.33.2-pp311-pypy311_pp73-musllinux_1_1_x86_64.whl", hash = "sha256:82f68293f055f51b51ea42fafc74b6aad03e70e191799430b90c13d643059ebb", size = 2238715 },
    { url = "https://files.pythonhosted.org/packages/32/56/8a7ca5d2cd2cda1d245d34b1c9a942920a718082ae8e54e5f3e5a58b7add/pydantic_core-2.33.2-pp311-pypy311_pp73-win_amd64.whl", hash = "sha256:329467cecfb529c925cf2bbd4d60d2c509bc2fb52a20c1045bf09bb70971a9c1", size = 2066757 },
]

[[package]]
name = "pydantic-settings"
version = "2.9.1"
source = { registry = "https://pypi.org/simple" }
dependencies = [
    { name = "pydantic" },
    { name = "python-dotenv" },
    { name = "typing-inspection" },
]
sdist = { url = "https://files.pythonhosted.org/packages/67/1d/42628a2c33e93f8e9acbde0d5d735fa0850f3e6a2f8cb1eb6c40b9a732ac/pydantic_settings-2.9.1.tar.gz", hash = "sha256:c509bf79d27563add44e8446233359004ed85066cd096d8b510f715e6ef5d268", size = 163234 }
wheels = [
    { url = "https://files.pythonhosted.org/packages/b6/5f/d6d641b490fd3ec2c4c13b4244d68deea3a1b970a97be64f34fb5504ff72/pydantic_settings-2.9.1-py3-none-any.whl", hash = "sha256:59b4f431b1defb26fe620c71a7d3968a710d719f5f4cdbbdb7926edeb770f6ef", size = 44356 },
]

[[package]]
name = "pygments"
version = "2.19.1"
source = { registry = "https://pypi.org/simple" }
sdist = { url = "https://files.pythonhosted.org/packages/7c/2d/c3338d48ea6cc0feb8446d8e6937e1408088a72a39937982cc6111d17f84/pygments-2.19.1.tar.gz", hash = "sha256:61c16d2a8576dc0649d9f39e089b5f02bcd27fba10d8fb4dcc28173f7a45151f", size = 4968581 }
wheels = [
    { url = "https://files.pythonhosted.org/packages/8a/0b/9fcc47d19c48b59121088dd6da2488a49d5f72dacf8262e2790a1d2c7d15/pygments-2.19.1-py3-none-any.whl", hash = "sha256:9ea1544ad55cecf4b8242fab6dd35a93bbce657034b0611ee383099054ab6d8c", size = 1225293 },
]

[[package]]
name = "pytest"
version = "8.3.5"
source = { registry = "https://pypi.org/simple" }
dependencies = [
    { name = "colorama", marker = "sys_platform == 'win32'" },
    { name = "iniconfig" },
    { name = "packaging" },
    { name = "pluggy" },
]
sdist = { url = "https://files.pythonhosted.org/packages/ae/3c/c9d525a414d506893f0cd8a8d0de7706446213181570cdbd766691164e40/pytest-8.3.5.tar.gz", hash = "sha256:f4efe70cc14e511565ac476b57c279e12a855b11f48f212af1080ef2263d3845", size = 1450891 }
wheels = [
    { url = "https://files.pythonhosted.org/packages/30/3d/64ad57c803f1fa1e963a7946b6e0fea4a70df53c1a7fed304586539c2bac/pytest-8.3.5-py3-none-any.whl", hash = "sha256:c69214aa47deac29fad6c2a4f590b9c4a9fdb16a403176fe154b79c0b4d4d820", size = 343634 },
]

[[package]]
name = "pytest-asyncio"
version = "0.26.0"
source = { registry = "https://pypi.org/simple" }
dependencies = [
    { name = "pytest" },
]
sdist = { url = "https://files.pythonhosted.org/packages/8e/c4/453c52c659521066969523e87d85d54139bbd17b78f09532fb8eb8cdb58e/pytest_asyncio-0.26.0.tar.gz", hash = "sha256:c4df2a697648241ff39e7f0e4a73050b03f123f760673956cf0d72a4990e312f", size = 54156 }
wheels = [
    { url = "https://files.pythonhosted.org/packages/20/7f/338843f449ace853647ace35870874f69a764d251872ed1b4de9f234822c/pytest_asyncio-0.26.0-py3-none-any.whl", hash = "sha256:7b51ed894f4fbea1340262bdae5135797ebbe21d8638978e35d31c6d19f72fb0", size = 19694 },
]

[[package]]
name = "pytest-cov"
version = "6.1.1"
source = { registry = "https://pypi.org/simple" }
dependencies = [
    { name = "coverage", extra = ["toml"] },
    { name = "pytest" },
]
sdist = { url = "https://files.pythonhosted.org/packages/25/69/5f1e57f6c5a39f81411b550027bf72842c4567ff5fd572bed1edc9e4b5d9/pytest_cov-6.1.1.tar.gz", hash = "sha256:46935f7aaefba760e716c2ebfbe1c216240b9592966e7da99ea8292d4d3e2a0a", size = 66857 }
wheels = [
    { url = "https://files.pythonhosted.org/packages/28/d0/def53b4a790cfb21483016430ed828f64830dd981ebe1089971cd10cab25/pytest_cov-6.1.1-py3-none-any.whl", hash = "sha256:bddf29ed2d0ab6f4df17b4c55b0a657287db8684af9c42ea546b21b1041b3dde", size = 23841 },
]

[[package]]
name = "python-dateutil"
version = "2.9.0.post0"
source = { registry = "https://pypi.org/simple" }
dependencies = [
    { name = "six" },
]
sdist = { url = "https://files.pythonhosted.org/packages/66/c0/0c8b6ad9f17a802ee498c46e004a0eb49bc148f2fd230864601a86dcf6db/python-dateutil-2.9.0.post0.tar.gz", hash = "sha256:37dd54208da7e1cd875388217d5e00ebd4179249f90fb72437e91a35459a0ad3", size = 342432 }
wheels = [
    { url = "https://files.pythonhosted.org/packages/ec/57/56b9bcc3c9c6a792fcbaf139543cee77261f3651ca9da0c93f5c1221264b/python_dateutil-2.9.0.post0-py2.py3-none-any.whl", hash = "sha256:a8b2bc7bffae282281c8140a97d3aa9c14da0b136dfe83f850eea9a5f7470427", size = 229892 },
]

[[package]]
name = "python-dotenv"
version = "1.1.0"
source = { registry = "https://pypi.org/simple" }
sdist = { url = "https://files.pythonhosted.org/packages/88/2c/7bb1416c5620485aa793f2de31d3df393d3686aa8a8506d11e10e13c5baf/python_dotenv-1.1.0.tar.gz", hash = "sha256:41f90bc6f5f177fb41f53e87666db362025010eb28f60a01c9143bfa33a2b2d5", size = 39920 }
wheels = [
    { url = "https://files.pythonhosted.org/packages/1e/18/98a99ad95133c6a6e2005fe89faedf294a748bd5dc803008059409ac9b1e/python_dotenv-1.1.0-py3-none-any.whl", hash = "sha256:d7c01d9e2293916c18baf562d95698754b0dbbb5e74d457c45d4f6561fb9d55d", size = 20256 },
]

[[package]]
name = "python-multipart"
version = "0.0.20"
source = { registry = "https://pypi.org/simple" }
sdist = { url = "https://files.pythonhosted.org/packages/f3/87/f44d7c9f274c7ee665a29b885ec97089ec5dc034c7f3fafa03da9e39a09e/python_multipart-0.0.20.tar.gz", hash = "sha256:8dd0cab45b8e23064ae09147625994d090fa46f5b0d1e13af944c331a7fa9d13", size = 37158 }
wheels = [
    { url = "https://files.pythonhosted.org/packages/45/58/38b5afbc1a800eeea951b9285d3912613f2603bdf897a4ab0f4bd7f405fc/python_multipart-0.0.20-py3-none-any.whl", hash = "sha256:8a62d3a8335e06589fe01f2a3e178cdcc632f3fbe0d492ad9ee0ec35aab1f104", size = 24546 },
]

[[package]]
name = "pytz"
version = "2025.2"
source = { registry = "https://pypi.org/simple" }
sdist = { url = "https://files.pythonhosted.org/packages/f8/bf/abbd3cdfb8fbc7fb3d4d38d320f2441b1e7cbe29be4f23797b4a2b5d8aac/pytz-2025.2.tar.gz", hash = "sha256:360b9e3dbb49a209c21ad61809c7fb453643e048b38924c765813546746e81c3", size = 320884 }
wheels = [
    { url = "https://files.pythonhosted.org/packages/81/c4/34e93fe5f5429d7570ec1fa436f1986fb1f00c3e0f43a589fe2bbcd22c3f/pytz-2025.2-py2.py3-none-any.whl", hash = "sha256:5ddf76296dd8c44c26eb8f4b6f35488f3ccbf6fbbd7adee0b7262d43f0ec2f00", size = 509225 },
]

[[package]]
name = "pyyaml"
version = "6.0.2"
source = { registry = "https://pypi.org/simple" }
sdist = { url = "https://files.pythonhosted.org/packages/54/ed/79a089b6be93607fa5cdaedf301d7dfb23af5f25c398d5ead2525b063e17/pyyaml-6.0.2.tar.gz", hash = "sha256:d584d9ec91ad65861cc08d42e834324ef890a082e591037abe114850ff7bbc3e", size = 130631 }
wheels = [
    { url = "https://files.pythonhosted.org/packages/f8/aa/7af4e81f7acba21a4c6be026da38fd2b872ca46226673c89a758ebdc4fd2/PyYAML-6.0.2-cp311-cp311-macosx_10_9_x86_64.whl", hash = "sha256:cc1c1159b3d456576af7a3e4d1ba7e6924cb39de8f67111c735f6fc832082774", size = 184612 },
    { url = "https://files.pythonhosted.org/packages/8b/62/b9faa998fd185f65c1371643678e4d58254add437edb764a08c5a98fb986/PyYAML-6.0.2-cp311-cp311-macosx_11_0_arm64.whl", hash = "sha256:1e2120ef853f59c7419231f3bf4e7021f1b936f6ebd222406c3b60212205d2ee", size = 172040 },
    { url = "https://files.pythonhosted.org/packages/ad/0c/c804f5f922a9a6563bab712d8dcc70251e8af811fce4524d57c2c0fd49a4/PyYAML-6.0.2-cp311-cp311-manylinux_2_17_aarch64.manylinux2014_aarch64.whl", hash = "sha256:5d225db5a45f21e78dd9358e58a98702a0302f2659a3c6cd320564b75b86f47c", size = 736829 },
    { url = "https://files.pythonhosted.org/packages/51/16/6af8d6a6b210c8e54f1406a6b9481febf9c64a3109c541567e35a49aa2e7/PyYAML-6.0.2-cp311-cp311-manylinux_2_17_s390x.manylinux2014_s390x.whl", hash = "sha256:5ac9328ec4831237bec75defaf839f7d4564be1e6b25ac710bd1a96321cc8317", size = 764167 },
    { url = "https://files.pythonhosted.org/packages/75/e4/2c27590dfc9992f73aabbeb9241ae20220bd9452df27483b6e56d3975cc5/PyYAML-6.0.2-cp311-cp311-manylinux_2_17_x86_64.manylinux2014_x86_64.whl", hash = "sha256:3ad2a3decf9aaba3d29c8f537ac4b243e36bef957511b4766cb0057d32b0be85", size = 762952 },
    { url = "https://files.pythonhosted.org/packages/9b/97/ecc1abf4a823f5ac61941a9c00fe501b02ac3ab0e373c3857f7d4b83e2b6/PyYAML-6.0.2-cp311-cp311-musllinux_1_1_aarch64.whl", hash = "sha256:ff3824dc5261f50c9b0dfb3be22b4567a6f938ccce4587b38952d85fd9e9afe4", size = 735301 },
    { url = "https://files.pythonhosted.org/packages/45/73/0f49dacd6e82c9430e46f4a027baa4ca205e8b0a9dce1397f44edc23559d/PyYAML-6.0.2-cp311-cp311-musllinux_1_1_x86_64.whl", hash = "sha256:797b4f722ffa07cc8d62053e4cff1486fa6dc094105d13fea7b1de7d8bf71c9e", size = 756638 },
    { url = "https://files.pythonhosted.org/packages/22/5f/956f0f9fc65223a58fbc14459bf34b4cc48dec52e00535c79b8db361aabd/PyYAML-6.0.2-cp311-cp311-win32.whl", hash = "sha256:11d8f3dd2b9c1207dcaf2ee0bbbfd5991f571186ec9cc78427ba5bd32afae4b5", size = 143850 },
    { url = "https://files.pythonhosted.org/packages/ed/23/8da0bbe2ab9dcdd11f4f4557ccaf95c10b9811b13ecced089d43ce59c3c8/PyYAML-6.0.2-cp311-cp311-win_amd64.whl", hash = "sha256:e10ce637b18caea04431ce14fabcf5c64a1c61ec9c56b071a4b7ca131ca52d44", size = 161980 },
    { url = "https://files.pythonhosted.org/packages/86/0c/c581167fc46d6d6d7ddcfb8c843a4de25bdd27e4466938109ca68492292c/PyYAML-6.0.2-cp312-cp312-macosx_10_9_x86_64.whl", hash = "sha256:c70c95198c015b85feafc136515252a261a84561b7b1d51e3384e0655ddf25ab", size = 183873 },
    { url = "https://files.pythonhosted.org/packages/a8/0c/38374f5bb272c051e2a69281d71cba6fdb983413e6758b84482905e29a5d/PyYAML-6.0.2-cp312-cp312-macosx_11_0_arm64.whl", hash = "sha256:ce826d6ef20b1bc864f0a68340c8b3287705cae2f8b4b1d932177dcc76721725", size = 173302 },
    { url = "https://files.pythonhosted.org/packages/c3/93/9916574aa8c00aa06bbac729972eb1071d002b8e158bd0e83a3b9a20a1f7/PyYAML-6.0.2-cp312-cp312-manylinux_2_17_aarch64.manylinux2014_aarch64.whl", hash = "sha256:1f71ea527786de97d1a0cc0eacd1defc0985dcf6b3f17bb77dcfc8c34bec4dc5", size = 739154 },
    { url = "https://files.pythonhosted.org/packages/95/0f/b8938f1cbd09739c6da569d172531567dbcc9789e0029aa070856f123984/PyYAML-6.0.2-cp312-cp312-manylinux_2_17_s390x.manylinux2014_s390x.whl", hash = "sha256:9b22676e8097e9e22e36d6b7bda33190d0d400f345f23d4065d48f4ca7ae0425", size = 766223 },
    { url = "https://files.pythonhosted.org/packages/b9/2b/614b4752f2e127db5cc206abc23a8c19678e92b23c3db30fc86ab731d3bd/PyYAML-6.0.2-cp312-cp312-manylinux_2_17_x86_64.manylinux2014_x86_64.whl", hash = "sha256:80bab7bfc629882493af4aa31a4cfa43a4c57c83813253626916b8c7ada83476", size = 767542 },
    { url = "https://files.pythonhosted.org/packages/d4/00/dd137d5bcc7efea1836d6264f049359861cf548469d18da90cd8216cf05f/PyYAML-6.0.2-cp312-cp312-musllinux_1_1_aarch64.whl", hash = "sha256:0833f8694549e586547b576dcfaba4a6b55b9e96098b36cdc7ebefe667dfed48", size = 731164 },
    { url = "https://files.pythonhosted.org/packages/c9/1f/4f998c900485e5c0ef43838363ba4a9723ac0ad73a9dc42068b12aaba4e4/PyYAML-6.0.2-cp312-cp312-musllinux_1_1_x86_64.whl", hash = "sha256:8b9c7197f7cb2738065c481a0461e50ad02f18c78cd75775628afb4d7137fb3b", size = 756611 },
    { url = "https://files.pythonhosted.org/packages/df/d1/f5a275fdb252768b7a11ec63585bc38d0e87c9e05668a139fea92b80634c/PyYAML-6.0.2-cp312-cp312-win32.whl", hash = "sha256:ef6107725bd54b262d6dedcc2af448a266975032bc85ef0172c5f059da6325b4", size = 140591 },
    { url = "https://files.pythonhosted.org/packages/0c/e8/4f648c598b17c3d06e8753d7d13d57542b30d56e6c2dedf9c331ae56312e/PyYAML-6.0.2-cp312-cp312-win_amd64.whl", hash = "sha256:7e7401d0de89a9a855c839bc697c079a4af81cf878373abd7dc625847d25cbd8", size = 156338 },
    { url = "https://files.pythonhosted.org/packages/ef/e3/3af305b830494fa85d95f6d95ef7fa73f2ee1cc8ef5b495c7c3269fb835f/PyYAML-6.0.2-cp313-cp313-macosx_10_13_x86_64.whl", hash = "sha256:efdca5630322a10774e8e98e1af481aad470dd62c3170801852d752aa7a783ba", size = 181309 },
    { url = "https://files.pythonhosted.org/packages/45/9f/3b1c20a0b7a3200524eb0076cc027a970d320bd3a6592873c85c92a08731/PyYAML-6.0.2-cp313-cp313-macosx_11_0_arm64.whl", hash = "sha256:50187695423ffe49e2deacb8cd10510bc361faac997de9efef88badc3bb9e2d1", size = 171679 },
    { url = "https://files.pythonhosted.org/packages/7c/9a/337322f27005c33bcb656c655fa78325b730324c78620e8328ae28b64d0c/PyYAML-6.0.2-cp313-cp313-manylinux_2_17_aarch64.manylinux2014_aarch64.whl", hash = "sha256:0ffe8360bab4910ef1b9e87fb812d8bc0a308b0d0eef8c8f44e0254ab3b07133", size = 733428 },
    { url = "https://files.pythonhosted.org/packages/a3/69/864fbe19e6c18ea3cc196cbe5d392175b4cf3d5d0ac1403ec3f2d237ebb5/PyYAML-6.0.2-cp313-cp313-manylinux_2_17_s390x.manylinux2014_s390x.whl", hash = "sha256:17e311b6c678207928d649faa7cb0d7b4c26a0ba73d41e99c4fff6b6c3276484", size = 763361 },
    { url = "https://files.pythonhosted.org/packages/04/24/b7721e4845c2f162d26f50521b825fb061bc0a5afcf9a386840f23ea19fa/PyYAML-6.0.2-cp313-cp313-manylinux_2_17_x86_64.manylinux2014_x86_64.whl", hash = "sha256:70b189594dbe54f75ab3a1acec5f1e3faa7e8cf2f1e08d9b561cb41b845f69d5", size = 759523 },
    { url = "https://files.pythonhosted.org/packages/2b/b2/e3234f59ba06559c6ff63c4e10baea10e5e7df868092bf9ab40e5b9c56b6/PyYAML-6.0.2-cp313-cp313-musllinux_1_1_aarch64.whl", hash = "sha256:41e4e3953a79407c794916fa277a82531dd93aad34e29c2a514c2c0c5fe971cc", size = 726660 },
    { url = "https://files.pythonhosted.org/packages/fe/0f/25911a9f080464c59fab9027482f822b86bf0608957a5fcc6eaac85aa515/PyYAML-6.0.2-cp313-cp313-musllinux_1_1_x86_64.whl", hash = "sha256:68ccc6023a3400877818152ad9a1033e3db8625d899c72eacb5a668902e4d652", size = 751597 },
    { url = "https://files.pythonhosted.org/packages/14/0d/e2c3b43bbce3cf6bd97c840b46088a3031085179e596d4929729d8d68270/PyYAML-6.0.2-cp313-cp313-win32.whl", hash = "sha256:bc2fa7c6b47d6bc618dd7fb02ef6fdedb1090ec036abab80d4681424b84c1183", size = 140527 },
    { url = "https://files.pythonhosted.org/packages/fa/de/02b54f42487e3d3c6efb3f89428677074ca7bf43aae402517bc7cca949f3/PyYAML-6.0.2-cp313-cp313-win_amd64.whl", hash = "sha256:8388ee1976c416731879ac16da0aff3f63b286ffdd57cdeb95f3f2e085687563", size = 156446 },
]

[[package]]
name = "rich"
version = "14.0.0"
source = { registry = "https://pypi.org/simple" }
dependencies = [
    { name = "markdown-it-py" },
    { name = "pygments" },
]
sdist = { url = "https://files.pythonhosted.org/packages/a1/53/830aa4c3066a8ab0ae9a9955976fb770fe9c6102117c8ec4ab3ea62d89e8/rich-14.0.0.tar.gz", hash = "sha256:82f1bc23a6a21ebca4ae0c45af9bdbc492ed20231dcb63f297d6d1021a9d5725", size = 224078 }
wheels = [
    { url = "https://files.pythonhosted.org/packages/0d/9b/63f4c7ebc259242c89b3acafdb37b41d1185c07ff0011164674e9076b491/rich-14.0.0-py3-none-any.whl", hash = "sha256:1c9491e1951aac09caffd42f448ee3d04e58923ffe14993f6e83068dc395d7e0", size = 243229 },
]

[[package]]
name = "ruff"
version = "0.11.11"
source = { registry = "https://pypi.org/simple" }
sdist = { url = "https://files.pythonhosted.org/packages/b2/53/ae4857030d59286924a8bdb30d213d6ff22d8f0957e738d0289990091dd8/ruff-0.11.11.tar.gz", hash = "sha256:7774173cc7c1980e6bf67569ebb7085989a78a103922fb83ef3dfe230cd0687d", size = 4186707 }
wheels = [
    { url = "https://files.pythonhosted.org/packages/b1/14/f2326676197bab099e2a24473158c21656fbf6a207c65f596ae15acb32b9/ruff-0.11.11-py3-none-linux_armv6l.whl", hash = "sha256:9924e5ae54125ed8958a4f7de320dab7380f6e9fa3195e3dc3b137c6842a0092", size = 10229049 },
    { url = "https://files.pythonhosted.org/packages/9a/f3/bff7c92dd66c959e711688b2e0768e486bbca46b2f35ac319bb6cce04447/ruff-0.11.11-py3-none-macosx_10_12_x86_64.whl", hash = "sha256:c8a93276393d91e952f790148eb226658dd275cddfde96c6ca304873f11d2ae4", size = 11053601 },
    { url = "https://files.pythonhosted.org/packages/e2/38/8e1a3efd0ef9d8259346f986b77de0f62c7a5ff4a76563b6b39b68f793b9/ruff-0.11.11-py3-none-macosx_11_0_arm64.whl", hash = "sha256:d6e333dbe2e6ae84cdedefa943dfd6434753ad321764fd937eef9d6b62022bcd", size = 10367421 },
    { url = "https://files.pythonhosted.org/packages/b4/50/557ad9dd4fb9d0bf524ec83a090a3932d284d1a8b48b5906b13b72800e5f/ruff-0.11.11-py3-none-manylinux_2_17_aarch64.manylinux2014_aarch64.whl", hash = "sha256:7885d9a5e4c77b24e8c88aba8c80be9255fa22ab326019dac2356cff42089fc6", size = 10581980 },
    { url = "https://files.pythonhosted.org/packages/c4/b2/e2ed82d6e2739ece94f1bdbbd1d81b712d3cdaf69f0a1d1f1a116b33f9ad/ruff-0.11.11-py3-none-manylinux_2_17_armv7l.manylinux2014_armv7l.whl", hash = "sha256:1b5ab797fcc09121ed82e9b12b6f27e34859e4227080a42d090881be888755d4", size = 10089241 },
    { url = "https://files.pythonhosted.org/packages/3d/9f/b4539f037a5302c450d7c695c82f80e98e48d0d667ecc250e6bdeb49b5c3/ruff-0.11.11-py3-none-manylinux_2_17_i686.manylinux2014_i686.whl", hash = "sha256:e231ff3132c1119ece836487a02785f099a43992b95c2f62847d29bace3c75ac", size = 11699398 },
    { url = "https://files.pythonhosted.org/packages/61/fb/32e029d2c0b17df65e6eaa5ce7aea5fbeaed22dddd9fcfbbf5fe37c6e44e/ruff-0.11.11-py3-none-manylinux_2_17_ppc64.manylinux2014_ppc64.whl", hash = "sha256:a97c9babe1d4081037a90289986925726b802d180cca784ac8da2bbbc335f709", size = 12427955 },
    { url = "https://files.pythonhosted.org/packages/6e/e3/160488dbb11f18c8121cfd588e38095ba779ae208292765972f7732bfd95/ruff-0.11.11-py3-none-manylinux_2_17_ppc64le.manylinux2014_ppc64le.whl", hash = "sha256:d8c4ddcbe8a19f59f57fd814b8b117d4fcea9bee7c0492e6cf5fdc22cfa563c8", size = 12069803 },
    { url = "https://files.pythonhosted.org/packages/ff/16/3b006a875f84b3d0bff24bef26b8b3591454903f6f754b3f0a318589dcc3/ruff-0.11.11-py3-none-manylinux_2_17_s390x.manylinux2014_s390x.whl", hash = "sha256:6224076c344a7694c6fbbb70d4f2a7b730f6d47d2a9dc1e7f9d9bb583faf390b", size = 11242630 },
    { url = "https://files.pythonhosted.org/packages/65/0d/0338bb8ac0b97175c2d533e9c8cdc127166de7eb16d028a43c5ab9e75abd/ruff-0.11.11-py3-none-manylinux_2_17_x86_64.manylinux2014_x86_64.whl", hash = "sha256:882821fcdf7ae8db7a951df1903d9cb032bbe838852e5fc3c2b6c3ab54e39875", size = 11507310 },
    { url = "https://files.pythonhosted.org/packages/6f/bf/d7130eb26174ce9b02348b9f86d5874eafbf9f68e5152e15e8e0a392e4a3/ruff-0.11.11-py3-none-musllinux_1_2_aarch64.whl", hash = "sha256:dcec2d50756463d9df075a26a85a6affbc1b0148873da3997286caf1ce03cae1", size = 10441144 },
    { url = "https://files.pythonhosted.org/packages/b3/f3/4be2453b258c092ff7b1761987cf0749e70ca1340cd1bfb4def08a70e8d8/ruff-0.11.11-py3-none-musllinux_1_2_armv7l.whl", hash = "sha256:99c28505ecbaeb6594701a74e395b187ee083ee26478c1a795d35084d53ebd81", size = 10081987 },
    { url = "https://files.pythonhosted.org/packages/6c/6e/dfa4d2030c5b5c13db158219f2ec67bf333e8a7748dccf34cfa2a6ab9ebc/ruff-0.11.11-py3-none-musllinux_1_2_i686.whl", hash = "sha256:9263f9e5aa4ff1dec765e99810f1cc53f0c868c5329b69f13845f699fe74f639", size = 11073922 },
    { url = "https://files.pythonhosted.org/packages/ff/f4/f7b0b0c3d32b593a20ed8010fa2c1a01f2ce91e79dda6119fcc51d26c67b/ruff-0.11.11-py3-none-musllinux_1_2_x86_64.whl", hash = "sha256:64ac6f885e3ecb2fdbb71de2701d4e34526651f1e8503af8fb30d4915a3fe345", size = 11568537 },
    { url = "https://files.pythonhosted.org/packages/d2/46/0e892064d0adc18bcc81deed9aaa9942a27fd2cd9b1b7791111ce468c25f/ruff-0.11.11-py3-none-win32.whl", hash = "sha256:1adcb9a18802268aaa891ffb67b1c94cd70578f126637118e8099b8e4adcf112", size = 10536492 },
    { url = "https://files.pythonhosted.org/packages/1b/d9/232e79459850b9f327e9f1dc9c047a2a38a6f9689e1ec30024841fc4416c/ruff-0.11.11-py3-none-win_amd64.whl", hash = "sha256:748b4bb245f11e91a04a4ff0f96e386711df0a30412b9fe0c74d5bdc0e4a531f", size = 11612562 },
    { url = "https://files.pythonhosted.org/packages/ce/eb/09c132cff3cc30b2e7244191dcce69437352d6d6709c0adf374f3e6f476e/ruff-0.11.11-py3-none-win_arm64.whl", hash = "sha256:6c51f136c0364ab1b774767aa8b86331bd8e9d414e2d107db7a2189f35ea1f7b", size = 10735951 },
]

[[package]]
name = "setuptools"
version = "80.8.0"
source = { registry = "https://pypi.org/simple" }
sdist = { url = "https://files.pythonhosted.org/packages/8d/d2/ec1acaaff45caed5c2dedb33b67055ba9d4e96b091094df90762e60135fe/setuptools-80.8.0.tar.gz", hash = "sha256:49f7af965996f26d43c8ae34539c8d99c5042fbff34302ea151eaa9c207cd257", size = 1319720 }
wheels = [
    { url = "https://files.pythonhosted.org/packages/58/29/93c53c098d301132196c3238c312825324740851d77a8500a2462c0fd888/setuptools-80.8.0-py3-none-any.whl", hash = "sha256:95a60484590d24103af13b686121328cc2736bee85de8936383111e421b9edc0", size = 1201470 },
]

[[package]]
name = "shellingham"
version = "1.5.4"
source = { registry = "https://pypi.org/simple" }
sdist = { url = "https://files.pythonhosted.org/packages/58/15/8b3609fd3830ef7b27b655beb4b4e9c62313a4e8da8c676e142cc210d58e/shellingham-1.5.4.tar.gz", hash = "sha256:8dbca0739d487e5bd35ab3ca4b36e11c4078f3a234bfce294b0a0291363404de", size = 10310 }
wheels = [
    { url = "https://files.pythonhosted.org/packages/e0/f9/0595336914c5619e5f28a1fb793285925a8cd4b432c9da0a987836c7f822/shellingham-1.5.4-py2.py3-none-any.whl", hash = "sha256:7ecfff8f2fd72616f7481040475a65b2bf8af90a56c89140852d1120324e8686", size = 9755 },
]

[[package]]
name = "six"
version = "1.17.0"
source = { registry = "https://pypi.org/simple" }
sdist = { url = "https://files.pythonhosted.org/packages/94/e7/b2c673351809dca68a0e064b6af791aa332cf192da575fd474ed7d6f16a2/six-1.17.0.tar.gz", hash = "sha256:ff70335d468e7eb6ec65b95b99d3a2836546063f63acc5171de367e834932a81", size = 34031 }
wheels = [
    { url = "https://files.pythonhosted.org/packages/b7/ce/149a00dd41f10bc29e5921b496af8b574d8413afcd5e30dfa0ed46c2cc5e/six-1.17.0-py2.py3-none-any.whl", hash = "sha256:4721f391ed90541fddacab5acf947aa0d3dc7d27b2e1e8eda2be8970586c3274", size = 11050 },
]

[[package]]
name = "sniffio"
version = "1.3.1"
source = { registry = "https://pypi.org/simple" }
sdist = { url = "https://files.pythonhosted.org/packages/a2/87/a6771e1546d97e7e041b6ae58d80074f81b7d5121207425c964ddf5cfdbd/sniffio-1.3.1.tar.gz", hash = "sha256:f4324edc670a0f49750a81b895f35c3adb843cca46f0530f79fc1babb23789dc", size = 20372 }
wheels = [
    { url = "https://files.pythonhosted.org/packages/e9/44/75a9c9421471a6c4805dbf2356f7c181a29c1879239abab1ea2cc8f38b40/sniffio-1.3.1-py3-none-any.whl", hash = "sha256:2f6da418d1f1e0fddd844478f41680e794e6051915791a034ff65e5f100525a2", size = 10235 },
]

[[package]]
name = "sse-starlette"
version = "2.3.5"
source = { registry = "https://pypi.org/simple" }
dependencies = [
    { name = "anyio" },
    { name = "starlette" },
]
sdist = { url = "https://files.pythonhosted.org/packages/10/5f/28f45b1ff14bee871bacafd0a97213f7ec70e389939a80c60c0fb72a9fc9/sse_starlette-2.3.5.tar.gz", hash = "sha256:228357b6e42dcc73a427990e2b4a03c023e2495ecee82e14f07ba15077e334b2", size = 17511 }
wheels = [
    { url = "https://files.pythonhosted.org/packages/c8/48/3e49cf0f64961656402c0023edbc51844fe17afe53ab50e958a6dbbbd499/sse_starlette-2.3.5-py3-none-any.whl", hash = "sha256:251708539a335570f10eaaa21d1848a10c42ee6dc3a9cf37ef42266cdb1c52a8", size = 10233 },
]

[[package]]
name = "starlette"
version = "0.46.2"
source = { registry = "https://pypi.org/simple" }
dependencies = [
    { name = "anyio" },
]
sdist = { url = "https://files.pythonhosted.org/packages/ce/20/08dfcd9c983f6a6f4a1000d934b9e6d626cff8d2eeb77a89a68eef20a2b7/starlette-0.46.2.tar.gz", hash = "sha256:7f7361f34eed179294600af672f565727419830b54b7b084efe44bb82d2fccd5", size = 2580846 }
wheels = [
    { url = "https://files.pythonhosted.org/packages/8b/0c/9d30a4ebeb6db2b25a841afbb80f6ef9a854fc3b41be131d249a977b4959/starlette-0.46.2-py3-none-any.whl", hash = "sha256:595633ce89f8ffa71a015caed34a5b2dc1c0cdb3f0f1fbd1e69339cf2abeec35", size = 72037 },
]

[[package]]
name = "stevedore"
version = "5.4.1"
source = { registry = "https://pypi.org/simple" }
dependencies = [
    { name = "pbr" },
]
sdist = { url = "https://files.pythonhosted.org/packages/28/3f/13cacea96900bbd31bb05c6b74135f85d15564fc583802be56976c940470/stevedore-5.4.1.tar.gz", hash = "sha256:3135b5ae50fe12816ef291baff420acb727fcd356106e3e9cbfa9e5985cd6f4b", size = 513858 }
wheels = [
    { url = "https://files.pythonhosted.org/packages/f7/45/8c4ebc0c460e6ec38e62ab245ad3c7fc10b210116cea7c16d61602aa9558/stevedore-5.4.1-py3-none-any.whl", hash = "sha256:d10a31c7b86cba16c1f6e8d15416955fc797052351a56af15e608ad20811fcfe", size = 49533 },
]

[[package]]
name = "tomli"
version = "2.2.1"
source = { registry = "https://pypi.org/simple" }
sdist = { url = "https://files.pythonhosted.org/packages/18/87/302344fed471e44a87289cf4967697d07e532f2421fdaf868a303cbae4ff/tomli-2.2.1.tar.gz", hash = "sha256:cd45e1dc79c835ce60f7404ec8119f2eb06d38b1deba146f07ced3bbc44505ff", size = 17175 }
wheels = [
    { url = "https://files.pythonhosted.org/packages/43/ca/75707e6efa2b37c77dadb324ae7d9571cb424e61ea73fad7c56c2d14527f/tomli-2.2.1-cp311-cp311-macosx_10_9_x86_64.whl", hash = "sha256:678e4fa69e4575eb77d103de3df8a895e1591b48e740211bd1067378c69e8249", size = 131077 },
    { url = "https://files.pythonhosted.org/packages/c7/16/51ae563a8615d472fdbffc43a3f3d46588c264ac4f024f63f01283becfbb/tomli-2.2.1-cp311-cp311-macosx_11_0_arm64.whl", hash = "sha256:023aa114dd824ade0100497eb2318602af309e5a55595f76b626d6d9f3b7b0a6", size = 123429 },
    { url = "https://files.pythonhosted.org/packages/f1/dd/4f6cd1e7b160041db83c694abc78e100473c15d54620083dbd5aae7b990e/tomli-2.2.1-cp311-cp311-manylinux_2_17_aarch64.manylinux2014_aarch64.whl", hash = "sha256:ece47d672db52ac607a3d9599a9d48dcb2f2f735c6c2d1f34130085bb12b112a", size = 226067 },
    { url = "https://files.pythonhosted.org/packages/a9/6b/c54ede5dc70d648cc6361eaf429304b02f2871a345bbdd51e993d6cdf550/tomli-2.2.1-cp311-cp311-manylinux_2_17_x86_64.manylinux2014_x86_64.whl", hash = "sha256:6972ca9c9cc9f0acaa56a8ca1ff51e7af152a9f87fb64623e31d5c83700080ee", size = 236030 },
    { url = "https://files.pythonhosted.org/packages/1f/47/999514fa49cfaf7a92c805a86c3c43f4215621855d151b61c602abb38091/tomli-2.2.1-cp311-cp311-manylinux_2_5_i686.manylinux1_i686.manylinux_2_17_i686.manylinux2014_i686.whl", hash = "sha256:c954d2250168d28797dd4e3ac5cf812a406cd5a92674ee4c8f123c889786aa8e", size = 240898 },
    { url = "https://files.pythonhosted.org/packages/73/41/0a01279a7ae09ee1573b423318e7934674ce06eb33f50936655071d81a24/tomli-2.2.1-cp311-cp311-musllinux_1_2_aarch64.whl", hash = "sha256:8dd28b3e155b80f4d54beb40a441d366adcfe740969820caf156c019fb5c7ec4", size = 229894 },
    { url = "https://files.pythonhosted.org/packages/55/18/5d8bc5b0a0362311ce4d18830a5d28943667599a60d20118074ea1b01bb7/tomli-2.2.1-cp311-cp311-musllinux_1_2_i686.whl", hash = "sha256:e59e304978767a54663af13c07b3d1af22ddee3bb2fb0618ca1593e4f593a106", size = 245319 },
    { url = "https://files.pythonhosted.org/packages/92/a3/7ade0576d17f3cdf5ff44d61390d4b3febb8a9fc2b480c75c47ea048c646/tomli-2.2.1-cp311-cp311-musllinux_1_2_x86_64.whl", hash = "sha256:33580bccab0338d00994d7f16f4c4ec25b776af3ffaac1ed74e0b3fc95e885a8", size = 238273 },
    { url = "https://files.pythonhosted.org/packages/72/6f/fa64ef058ac1446a1e51110c375339b3ec6be245af9d14c87c4a6412dd32/tomli-2.2.1-cp311-cp311-win32.whl", hash = "sha256:465af0e0875402f1d226519c9904f37254b3045fc5084697cefb9bdde1ff99ff", size = 98310 },
    { url = "https://files.pythonhosted.org/packages/6a/1c/4a2dcde4a51b81be3530565e92eda625d94dafb46dbeb15069df4caffc34/tomli-2.2.1-cp311-cp311-win_amd64.whl", hash = "sha256:2d0f2fdd22b02c6d81637a3c95f8cd77f995846af7414c5c4b8d0545afa1bc4b", size = 108309 },
    { url = "https://files.pythonhosted.org/packages/52/e1/f8af4c2fcde17500422858155aeb0d7e93477a0d59a98e56cbfe75070fd0/tomli-2.2.1-cp312-cp312-macosx_10_13_x86_64.whl", hash = "sha256:4a8f6e44de52d5e6c657c9fe83b562f5f4256d8ebbfe4ff922c495620a7f6cea", size = 132762 },
    { url = "https://files.pythonhosted.org/packages/03/b8/152c68bb84fc00396b83e7bbddd5ec0bd3dd409db4195e2a9b3e398ad2e3/tomli-2.2.1-cp312-cp312-macosx_11_0_arm64.whl", hash = "sha256:8d57ca8095a641b8237d5b079147646153d22552f1c637fd3ba7f4b0b29167a8", size = 123453 },
    { url = "https://files.pythonhosted.org/packages/c8/d6/fc9267af9166f79ac528ff7e8c55c8181ded34eb4b0e93daa767b8841573/tomli-2.2.1-cp312-cp312-manylinux_2_17_aarch64.manylinux2014_aarch64.whl", hash = "sha256:4e340144ad7ae1533cb897d406382b4b6fede8890a03738ff1683af800d54192", size = 233486 },
    { url = "https://files.pythonhosted.org/packages/5c/51/51c3f2884d7bab89af25f678447ea7d297b53b5a3b5730a7cb2ef6069f07/tomli-2.2.1-cp312-cp312-manylinux_2_17_x86_64.manylinux2014_x86_64.whl", hash = "sha256:db2b95f9de79181805df90bedc5a5ab4c165e6ec3fe99f970d0e302f384ad222", size = 242349 },
    { url = "https://files.pythonhosted.org/packages/ab/df/bfa89627d13a5cc22402e441e8a931ef2108403db390ff3345c05253935e/tomli-2.2.1-cp312-cp312-manylinux_2_5_i686.manylinux1_i686.manylinux_2_17_i686.manylinux2014_i686.whl", hash = "sha256:40741994320b232529c802f8bc86da4e1aa9f413db394617b9a256ae0f9a7f77", size = 252159 },
    { url = "https://files.pythonhosted.org/packages/9e/6e/fa2b916dced65763a5168c6ccb91066f7639bdc88b48adda990db10c8c0b/tomli-2.2.1-cp312-cp312-musllinux_1_2_aarch64.whl", hash = "sha256:400e720fe168c0f8521520190686ef8ef033fb19fc493da09779e592861b78c6", size = 237243 },
    { url = "https://files.pythonhosted.org/packages/b4/04/885d3b1f650e1153cbb93a6a9782c58a972b94ea4483ae4ac5cedd5e4a09/tomli-2.2.1-cp312-cp312-musllinux_1_2_i686.whl", hash = "sha256:02abe224de6ae62c19f090f68da4e27b10af2b93213d36cf44e6e1c5abd19fdd", size = 259645 },
    { url = "https://files.pythonhosted.org/packages/9c/de/6b432d66e986e501586da298e28ebeefd3edc2c780f3ad73d22566034239/tomli-2.2.1-cp312-cp312-musllinux_1_2_x86_64.whl", hash = "sha256:b82ebccc8c8a36f2094e969560a1b836758481f3dc360ce9a3277c65f374285e", size = 244584 },
    { url = "https://files.pythonhosted.org/packages/1c/9a/47c0449b98e6e7d1be6cbac02f93dd79003234ddc4aaab6ba07a9a7482e2/tomli-2.2.1-cp312-cp312-win32.whl", hash = "sha256:889f80ef92701b9dbb224e49ec87c645ce5df3fa2cc548664eb8a25e03127a98", size = 98875 },
    { url = "https://files.pythonhosted.org/packages/ef/60/9b9638f081c6f1261e2688bd487625cd1e660d0a85bd469e91d8db969734/tomli-2.2.1-cp312-cp312-win_amd64.whl", hash = "sha256:7fc04e92e1d624a4a63c76474610238576942d6b8950a2d7f908a340494e67e4", size = 109418 },
    { url = "https://files.pythonhosted.org/packages/04/90/2ee5f2e0362cb8a0b6499dc44f4d7d48f8fff06d28ba46e6f1eaa61a1388/tomli-2.2.1-cp313-cp313-macosx_10_13_x86_64.whl", hash = "sha256:f4039b9cbc3048b2416cc57ab3bda989a6fcf9b36cf8937f01a6e731b64f80d7", size = 132708 },
    { url = "https://files.pythonhosted.org/packages/c0/ec/46b4108816de6b385141f082ba99e315501ccd0a2ea23db4a100dd3990ea/tomli-2.2.1-cp313-cp313-macosx_11_0_arm64.whl", hash = "sha256:286f0ca2ffeeb5b9bd4fcc8d6c330534323ec51b2f52da063b11c502da16f30c", size = 123582 },
    { url = "https://files.pythonhosted.org/packages/a0/bd/b470466d0137b37b68d24556c38a0cc819e8febe392d5b199dcd7f578365/tomli-2.2.1-cp313-cp313-manylinux_2_17_aarch64.manylinux2014_aarch64.whl", hash = "sha256:a92ef1a44547e894e2a17d24e7557a5e85a9e1d0048b0b5e7541f76c5032cb13", size = 232543 },
    { url = "https://files.pythonhosted.org/packages/d9/e5/82e80ff3b751373f7cead2815bcbe2d51c895b3c990686741a8e56ec42ab/tomli-2.2.1-cp313-cp313-manylinux_2_17_x86_64.manylinux2014_x86_64.whl", hash = "sha256:9316dc65bed1684c9a98ee68759ceaed29d229e985297003e494aa825ebb0281", size = 241691 },
    { url = "https://files.pythonhosted.org/packages/05/7e/2a110bc2713557d6a1bfb06af23dd01e7dde52b6ee7dadc589868f9abfac/tomli-2.2.1-cp313-cp313-manylinux_2_5_i686.manylinux1_i686.manylinux_2_17_i686.manylinux2014_i686.whl", hash = "sha256:e85e99945e688e32d5a35c1ff38ed0b3f41f43fad8df0bdf79f72b2ba7bc5272", size = 251170 },
    { url = "https://files.pythonhosted.org/packages/64/7b/22d713946efe00e0adbcdfd6d1aa119ae03fd0b60ebed51ebb3fa9f5a2e5/tomli-2.2.1-cp313-cp313-musllinux_1_2_aarch64.whl", hash = "sha256:ac065718db92ca818f8d6141b5f66369833d4a80a9d74435a268c52bdfa73140", size = 236530 },
    { url = "https://files.pythonhosted.org/packages/38/31/3a76f67da4b0cf37b742ca76beaf819dca0ebef26d78fc794a576e08accf/tomli-2.2.1-cp313-cp313-musllinux_1_2_i686.whl", hash = "sha256:d920f33822747519673ee656a4b6ac33e382eca9d331c87770faa3eef562aeb2", size = 258666 },
    { url = "https://files.pythonhosted.org/packages/07/10/5af1293da642aded87e8a988753945d0cf7e00a9452d3911dd3bb354c9e2/tomli-2.2.1-cp313-cp313-musllinux_1_2_x86_64.whl", hash = "sha256:a198f10c4d1b1375d7687bc25294306e551bf1abfa4eace6650070a5c1ae2744", size = 243954 },
    { url = "https://files.pythonhosted.org/packages/5b/b9/1ed31d167be802da0fc95020d04cd27b7d7065cc6fbefdd2f9186f60d7bd/tomli-2.2.1-cp313-cp313-win32.whl", hash = "sha256:d3f5614314d758649ab2ab3a62d4f2004c825922f9e370b29416484086b264ec", size = 98724 },
    { url = "https://files.pythonhosted.org/packages/c7/32/b0963458706accd9afcfeb867c0f9175a741bf7b19cd424230714d722198/tomli-2.2.1-cp313-cp313-win_amd64.whl", hash = "sha256:a38aa0308e754b0e3c67e344754dff64999ff9b513e691d0e786265c93583c69", size = 109383 },
    { url = "https://files.pythonhosted.org/packages/6e/c2/61d3e0f47e2b74ef40a68b9e6ad5984f6241a942f7cd3bbfbdbd03861ea9/tomli-2.2.1-py3-none-any.whl", hash = "sha256:cb55c73c5f4408779d0cf3eef9f762b9c9f147a77de7b258bef0a5628adc85cc", size = 14257 },
]

[[package]]
name = "typer"
version = "0.15.4"
source = { registry = "https://pypi.org/simple" }
dependencies = [
    { name = "click" },
    { name = "rich" },
    { name = "shellingham" },
    { name = "typing-extensions" },
]
sdist = { url = "https://files.pythonhosted.org/packages/6c/89/c527e6c848739be8ceb5c44eb8208c52ea3515c6cf6406aa61932887bf58/typer-0.15.4.tar.gz", hash = "sha256:89507b104f9b6a0730354f27c39fae5b63ccd0c95b1ce1f1a6ba0cfd329997c3", size = 101559 }
wheels = [
    { url = "https://files.pythonhosted.org/packages/c9/62/d4ba7afe2096d5659ec3db8b15d8665bdcb92a3c6ff0b95e99895b335a9c/typer-0.15.4-py3-none-any.whl", hash = "sha256:eb0651654dcdea706780c466cf06d8f174405a659ffff8f163cfbfee98c0e173", size = 45258 },
]

[[package]]
name = "types-requests"
version = "2.32.0.20250515"
source = { registry = "https://pypi.org/simple" }
dependencies = [
    { name = "urllib3" },
]
sdist = { url = "https://files.pythonhosted.org/packages/06/c1/cdc4f9b8cfd9130fbe6276db574f114541f4231fcc6fb29648289e6e3390/types_requests-2.32.0.20250515.tar.gz", hash = "sha256:09c8b63c11318cb2460813871aaa48b671002e59fda67ca909e9883777787581", size = 23012 }
wheels = [
    { url = "https://files.pythonhosted.org/packages/fe/0f/68a997c73a129287785f418c1ebb6004f81e46b53b3caba88c0e03fcd04a/types_requests-2.32.0.20250515-py3-none-any.whl", hash = "sha256:f8eba93b3a892beee32643ff836993f15a785816acca21ea0ffa006f05ef0fb2", size = 20635 },
]

[[package]]
name = "typing-extensions"
version = "4.13.2"
source = { registry = "https://pypi.org/simple" }
sdist = { url = "https://files.pythonhosted.org/packages/f6/37/23083fcd6e35492953e8d2aaaa68b860eb422b34627b13f2ce3eb6106061/typing_extensions-4.13.2.tar.gz", hash = "sha256:e6c81219bd689f51865d9e372991c540bda33a0379d5573cddb9a3a23f7caaef", size = 106967 }
wheels = [
    { url = "https://files.pythonhosted.org/packages/8b/54/b1ae86c0973cc6f0210b53d508ca3641fb6d0c56823f288d108bc7ab3cc8/typing_extensions-4.13.2-py3-none-any.whl", hash = "sha256:a439e7c04b49fec3e5d3e2beaa21755cadbbdc391694e28ccdd36ca4a1408f8c", size = 45806 },
]

[[package]]
name = "typing-inspection"
version = "0.4.1"
source = { registry = "https://pypi.org/simple" }
dependencies = [
    { name = "typing-extensions" },
]
sdist = { url = "https://files.pythonhosted.org/packages/f8/b1/0c11f5058406b3af7609f121aaa6b609744687f1d158b3c3a5bf4cc94238/typing_inspection-0.4.1.tar.gz", hash = "sha256:6ae134cc0203c33377d43188d4064e9b357dba58cff3185f22924610e70a9d28", size = 75726 }
wheels = [
    { url = "https://files.pythonhosted.org/packages/17/69/cd203477f944c353c31bade965f880aa1061fd6bf05ded0726ca845b6ff7/typing_inspection-0.4.1-py3-none-any.whl", hash = "sha256:389055682238f53b04f7badcb49b989835495a96700ced5dab2d8feae4b26f51", size = 14552 },
]

[[package]]
name = "tzdata"
version = "2025.2"
source = { registry = "https://pypi.org/simple" }
sdist = { url = "https://files.pythonhosted.org/packages/95/32/1a225d6164441be760d75c2c42e2780dc0873fe382da3e98a2e1e48361e5/tzdata-2025.2.tar.gz", hash = "sha256:b60a638fcc0daffadf82fe0f57e53d06bdec2f36c4df66280ae79bce6bd6f2b9", size = 196380 }
wheels = [
    { url = "https://files.pythonhosted.org/packages/5c/23/c7abc0ca0a1526a0774eca151daeb8de62ec457e77262b66b359c3c7679e/tzdata-2025.2-py2.py3-none-any.whl", hash = "sha256:1a403fada01ff9221ca8044d701868fa132215d84beb92242d9acd2147f667a8", size = 347839 },
]

[[package]]
name = "urllib3"
version = "2.4.0"
source = { registry = "https://pypi.org/simple" }
sdist = { url = "https://files.pythonhosted.org/packages/8a/78/16493d9c386d8e60e442a35feac5e00f0913c0f4b7c217c11e8ec2ff53e0/urllib3-2.4.0.tar.gz", hash = "sha256:414bc6535b787febd7567804cc015fee39daab8ad86268f1310a9250697de466", size = 390672 }
wheels = [
    { url = "https://files.pythonhosted.org/packages/6b/11/cc635220681e93a0183390e26485430ca2c7b5f9d33b15c74c2861cb8091/urllib3-2.4.0-py3-none-any.whl", hash = "sha256:4e16665048960a0900c702d4a66415956a584919c03361cac9f1df5c5dd7e813", size = 128680 },
]

[[package]]
name = "uvicorn"
version = "0.34.2"
source = { registry = "https://pypi.org/simple" }
dependencies = [
    { name = "click" },
    { name = "h11" },
]
sdist = { url = "https://files.pythonhosted.org/packages/a6/ae/9bbb19b9e1c450cf9ecaef06463e40234d98d95bf572fab11b4f19ae5ded/uvicorn-0.34.2.tar.gz", hash = "sha256:0e929828f6186353a80b58ea719861d2629d766293b6d19baf086ba31d4f3328", size = 76815 }
wheels = [
    { url = "https://files.pythonhosted.org/packages/b1/4b/4cef6ce21a2aaca9d852a6e84ef4f135d99fcd74fa75105e2fc0c8308acd/uvicorn-0.34.2-py3-none-any.whl", hash = "sha256:deb49af569084536d269fe0a6d67e3754f104cf03aba7c11c40f01aadf33c403", size = 62483 },
]

[[package]]
name = "websockets"
version = "15.0.1"
source = { registry = "https://pypi.org/simple" }
sdist = { url = "https://files.pythonhosted.org/packages/21/e6/26d09fab466b7ca9c7737474c52be4f76a40301b08362eb2dbc19dcc16c1/websockets-15.0.1.tar.gz", hash = "sha256:82544de02076bafba038ce055ee6412d68da13ab47f0c60cab827346de828dee", size = 177016 }
wheels = [
    { url = "https://files.pythonhosted.org/packages/9f/32/18fcd5919c293a398db67443acd33fde142f283853076049824fc58e6f75/websockets-15.0.1-cp311-cp311-macosx_10_9_universal2.whl", hash = "sha256:823c248b690b2fd9303ba00c4f66cd5e2d8c3ba4aa968b2779be9532a4dad431", size = 175423 },
    { url = "https://files.pythonhosted.org/packages/76/70/ba1ad96b07869275ef42e2ce21f07a5b0148936688c2baf7e4a1f60d5058/websockets-15.0.1-cp311-cp311-macosx_10_9_x86_64.whl", hash = "sha256:678999709e68425ae2593acf2e3ebcbcf2e69885a5ee78f9eb80e6e371f1bf57", size = 173082 },
    { url = "https://files.pythonhosted.org/packages/86/f2/10b55821dd40eb696ce4704a87d57774696f9451108cff0d2824c97e0f97/websockets-15.0.1-cp311-cp311-macosx_11_0_arm64.whl", hash = "sha256:d50fd1ee42388dcfb2b3676132c78116490976f1300da28eb629272d5d93e905", size = 173330 },
    { url = "https://files.pythonhosted.org/packages/a5/90/1c37ae8b8a113d3daf1065222b6af61cc44102da95388ac0018fcb7d93d9/websockets-15.0.1-cp311-cp311-manylinux_2_17_aarch64.manylinux2014_aarch64.whl", hash = "sha256:d99e5546bf73dbad5bf3547174cd6cb8ba7273062a23808ffea025ecb1cf8562", size = 182878 },
    { url = "https://files.pythonhosted.org/packages/8e/8d/96e8e288b2a41dffafb78e8904ea7367ee4f891dafc2ab8d87e2124cb3d3/websockets-15.0.1-cp311-cp311-manylinux_2_5_i686.manylinux1_i686.manylinux_2_17_i686.manylinux2014_i686.whl", hash = "sha256:66dd88c918e3287efc22409d426c8f729688d89a0c587c88971a0faa2c2f3792", size = 181883 },
    { url = "https://files.pythonhosted.org/packages/93/1f/5d6dbf551766308f6f50f8baf8e9860be6182911e8106da7a7f73785f4c4/websockets-15.0.1-cp311-cp311-manylinux_2_5_x86_64.manylinux1_x86_64.manylinux_2_17_x86_64.manylinux2014_x86_64.whl", hash = "sha256:8dd8327c795b3e3f219760fa603dcae1dcc148172290a8ab15158cf85a953413", size = 182252 },
    { url = "https://files.pythonhosted.org/packages/d4/78/2d4fed9123e6620cbf1706c0de8a1632e1a28e7774d94346d7de1bba2ca3/websockets-15.0.1-cp311-cp311-musllinux_1_2_aarch64.whl", hash = "sha256:8fdc51055e6ff4adeb88d58a11042ec9a5eae317a0a53d12c062c8a8865909e8", size = 182521 },
    { url = "https://files.pythonhosted.org/packages/e7/3b/66d4c1b444dd1a9823c4a81f50231b921bab54eee2f69e70319b4e21f1ca/websockets-15.0.1-cp311-cp311-musllinux_1_2_i686.whl", hash = "sha256:693f0192126df6c2327cce3baa7c06f2a117575e32ab2308f7f8216c29d9e2e3", size = 181958 },
    { url = "https://files.pythonhosted.org/packages/08/ff/e9eed2ee5fed6f76fdd6032ca5cd38c57ca9661430bb3d5fb2872dc8703c/websockets-15.0.1-cp311-cp311-musllinux_1_2_x86_64.whl", hash = "sha256:54479983bd5fb469c38f2f5c7e3a24f9a4e70594cd68cd1fa6b9340dadaff7cf", size = 181918 },
    { url = "https://files.pythonhosted.org/packages/d8/75/994634a49b7e12532be6a42103597b71098fd25900f7437d6055ed39930a/websockets-15.0.1-cp311-cp311-win32.whl", hash = "sha256:16b6c1b3e57799b9d38427dda63edcbe4926352c47cf88588c0be4ace18dac85", size = 176388 },
    { url = "https://files.pythonhosted.org/packages/98/93/e36c73f78400a65f5e236cd376713c34182e6663f6889cd45a4a04d8f203/websockets-15.0.1-cp311-cp311-win_amd64.whl", hash = "sha256:27ccee0071a0e75d22cb35849b1db43f2ecd3e161041ac1ee9d2352ddf72f065", size = 176828 },
    { url = "https://files.pythonhosted.org/packages/51/6b/4545a0d843594f5d0771e86463606a3988b5a09ca5123136f8a76580dd63/websockets-15.0.1-cp312-cp312-macosx_10_13_universal2.whl", hash = "sha256:3e90baa811a5d73f3ca0bcbf32064d663ed81318ab225ee4f427ad4e26e5aff3", size = 175437 },
    { url = "https://files.pythonhosted.org/packages/f4/71/809a0f5f6a06522af902e0f2ea2757f71ead94610010cf570ab5c98e99ed/websockets-15.0.1-cp312-cp312-macosx_10_13_x86_64.whl", hash = "sha256:592f1a9fe869c778694f0aa806ba0374e97648ab57936f092fd9d87f8bc03665", size = 173096 },
    { url = "https://files.pythonhosted.org/packages/3d/69/1a681dd6f02180916f116894181eab8b2e25b31e484c5d0eae637ec01f7c/websockets-15.0.1-cp312-cp312-macosx_11_0_arm64.whl", hash = "sha256:0701bc3cfcb9164d04a14b149fd74be7347a530ad3bbf15ab2c678a2cd3dd9a2", size = 173332 },
    { url = "https://files.pythonhosted.org/packages/a6/02/0073b3952f5bce97eafbb35757f8d0d54812b6174ed8dd952aa08429bcc3/websockets-15.0.1-cp312-cp312-manylinux_2_17_aarch64.manylinux2014_aarch64.whl", hash = "sha256:e8b56bdcdb4505c8078cb6c7157d9811a85790f2f2b3632c7d1462ab5783d215", size = 183152 },
    { url = "https://files.pythonhosted.org/packages/74/45/c205c8480eafd114b428284840da0b1be9ffd0e4f87338dc95dc6ff961a1/websockets-15.0.1-cp312-cp312-manylinux_2_5_i686.manylinux1_i686.manylinux_2_17_i686.manylinux2014_i686.whl", hash = "sha256:0af68c55afbd5f07986df82831c7bff04846928ea8d1fd7f30052638788bc9b5", size = 182096 },
    { url = "https://files.pythonhosted.org/packages/14/8f/aa61f528fba38578ec553c145857a181384c72b98156f858ca5c8e82d9d3/websockets-15.0.1-cp312-cp312-manylinux_2_5_x86_64.manylinux1_x86_64.manylinux_2_17_x86_64.manylinux2014_x86_64.whl", hash = "sha256:64dee438fed052b52e4f98f76c5790513235efaa1ef7f3f2192c392cd7c91b65", size = 182523 },
    { url = "https://files.pythonhosted.org/packages/ec/6d/0267396610add5bc0d0d3e77f546d4cd287200804fe02323797de77dbce9/websockets-15.0.1-cp312-cp312-musllinux_1_2_aarch64.whl", hash = "sha256:d5f6b181bb38171a8ad1d6aa58a67a6aa9d4b38d0f8c5f496b9e42561dfc62fe", size = 182790 },
    { url = "https://files.pythonhosted.org/packages/02/05/c68c5adbf679cf610ae2f74a9b871ae84564462955d991178f95a1ddb7dd/websockets-15.0.1-cp312-cp312-musllinux_1_2_i686.whl", hash = "sha256:5d54b09eba2bada6011aea5375542a157637b91029687eb4fdb2dab11059c1b4", size = 182165 },
    { url = "https://files.pythonhosted.org/packages/29/93/bb672df7b2f5faac89761cb5fa34f5cec45a4026c383a4b5761c6cea5c16/websockets-15.0.1-cp312-cp312-musllinux_1_2_x86_64.whl", hash = "sha256:3be571a8b5afed347da347bfcf27ba12b069d9d7f42cb8c7028b5e98bbb12597", size = 182160 },
    { url = "https://files.pythonhosted.org/packages/ff/83/de1f7709376dc3ca9b7eeb4b9a07b4526b14876b6d372a4dc62312bebee0/websockets-15.0.1-cp312-cp312-win32.whl", hash = "sha256:c338ffa0520bdb12fbc527265235639fb76e7bc7faafbb93f6ba80d9c06578a9", size = 176395 },
    { url = "https://files.pythonhosted.org/packages/7d/71/abf2ebc3bbfa40f391ce1428c7168fb20582d0ff57019b69ea20fa698043/websockets-15.0.1-cp312-cp312-win_amd64.whl", hash = "sha256:fcd5cf9e305d7b8338754470cf69cf81f420459dbae8a3b40cee57417f4614a7", size = 176841 },
    { url = "https://files.pythonhosted.org/packages/cb/9f/51f0cf64471a9d2b4d0fc6c534f323b664e7095640c34562f5182e5a7195/websockets-15.0.1-cp313-cp313-macosx_10_13_universal2.whl", hash = "sha256:ee443ef070bb3b6ed74514f5efaa37a252af57c90eb33b956d35c8e9c10a1931", size = 175440 },
    { url = "https://files.pythonhosted.org/packages/8a/05/aa116ec9943c718905997412c5989f7ed671bc0188ee2ba89520e8765d7b/websockets-15.0.1-cp313-cp313-macosx_10_13_x86_64.whl", hash = "sha256:5a939de6b7b4e18ca683218320fc67ea886038265fd1ed30173f5ce3f8e85675", size = 173098 },
    { url = "https://files.pythonhosted.org/packages/ff/0b/33cef55ff24f2d92924923c99926dcce78e7bd922d649467f0eda8368923/websockets-15.0.1-cp313-cp313-macosx_11_0_arm64.whl", hash = "sha256:746ee8dba912cd6fc889a8147168991d50ed70447bf18bcda7039f7d2e3d9151", size = 173329 },
    { url = "https://files.pythonhosted.org/packages/31/1d/063b25dcc01faa8fada1469bdf769de3768b7044eac9d41f734fd7b6ad6d/websockets-15.0.1-cp313-cp313-manylinux_2_17_aarch64.manylinux2014_aarch64.whl", hash = "sha256:595b6c3969023ecf9041b2936ac3827e4623bfa3ccf007575f04c5a6aa318c22", size = 183111 },
    { url = "https://files.pythonhosted.org/packages/93/53/9a87ee494a51bf63e4ec9241c1ccc4f7c2f45fff85d5bde2ff74fcb68b9e/websockets-15.0.1-cp313-cp313-manylinux_2_5_i686.manylinux1_i686.manylinux_2_17_i686.manylinux2014_i686.whl", hash = "sha256:3c714d2fc58b5ca3e285461a4cc0c9a66bd0e24c5da9911e30158286c9b5be7f", size = 182054 },
    { url = "https://files.pythonhosted.org/packages/ff/b2/83a6ddf56cdcbad4e3d841fcc55d6ba7d19aeb89c50f24dd7e859ec0805f/websockets-15.0.1-cp313-cp313-manylinux_2_5_x86_64.manylinux1_x86_64.manylinux_2_17_x86_64.manylinux2014_x86_64.whl", hash = "sha256:0f3c1e2ab208db911594ae5b4f79addeb3501604a165019dd221c0bdcabe4db8", size = 182496 },
    { url = "https://files.pythonhosted.org/packages/98/41/e7038944ed0abf34c45aa4635ba28136f06052e08fc2168520bb8b25149f/websockets-15.0.1-cp313-cp313-musllinux_1_2_aarch64.whl", hash = "sha256:229cf1d3ca6c1804400b0a9790dc66528e08a6a1feec0d5040e8b9eb14422375", size = 182829 },
    { url = "https://files.pythonhosted.org/packages/e0/17/de15b6158680c7623c6ef0db361da965ab25d813ae54fcfeae2e5b9ef910/websockets-15.0.1-cp313-cp313-musllinux_1_2_i686.whl", hash = "sha256:756c56e867a90fb00177d530dca4b097dd753cde348448a1012ed6c5131f8b7d", size = 182217 },
    { url = "https://files.pythonhosted.org/packages/33/2b/1f168cb6041853eef0362fb9554c3824367c5560cbdaad89ac40f8c2edfc/websockets-15.0.1-cp313-cp313-musllinux_1_2_x86_64.whl", hash = "sha256:558d023b3df0bffe50a04e710bc87742de35060580a293c2a984299ed83bc4e4", size = 182195 },
    { url = "https://files.pythonhosted.org/packages/86/eb/20b6cdf273913d0ad05a6a14aed4b9a85591c18a987a3d47f20fa13dcc47/websockets-15.0.1-cp313-cp313-win32.whl", hash = "sha256:ba9e56e8ceeeedb2e080147ba85ffcd5cd0711b89576b83784d8605a7df455fa", size = 176393 },
    { url = "https://files.pythonhosted.org/packages/1b/6c/c65773d6cab416a64d191d6ee8a8b1c68a09970ea6909d16965d26bfed1e/websockets-15.0.1-cp313-cp313-win_amd64.whl", hash = "sha256:e09473f095a819042ecb2ab9465aee615bd9c2028e4ef7d933600a8401c79561", size = 176837 },
    { url = "https://files.pythonhosted.org/packages/fa/a8/5b41e0da817d64113292ab1f8247140aac61cbf6cfd085d6a0fa77f4984f/websockets-15.0.1-py3-none-any.whl", hash = "sha256:f7a866fbc1e97b5c617ee4116daaa09b722101d4a3c170c787450ba409f9736f", size = 169743 },
]<|MERGE_RESOLUTION|>--- conflicted
+++ resolved
@@ -294,11 +294,7 @@
 
 [[package]]
 name = "mcp-optimizer"
-<<<<<<< HEAD
-version = "0.3.6"
-=======
 version = "0.3.7"
->>>>>>> 2b3a4f3e
 source = { editable = "." }
 dependencies = [
     { name = "fastapi" },
