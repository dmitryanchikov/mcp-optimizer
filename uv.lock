version = 1
revision = 1
requires-python = ">=3.11"
resolution-markers = [
    "python_full_version >= '3.12'",
    "python_full_version < '3.12'",
]

[[package]]
name = "absl-py"
version = "2.2.2"
source = { registry = "https://pypi.org/simple" }
sdist = { url = "https://files.pythonhosted.org/packages/b5/f0/e6342091061ed3a46aadc116b13edd7bb5249c3ab1b3ef07f24b0c248fc3/absl_py-2.2.2.tar.gz", hash = "sha256:bf25b2c2eed013ca456918c453d687eab4e8309fba81ee2f4c1a6aa2494175eb", size = 119982 }
wheels = [
    { url = "https://files.pythonhosted.org/packages/f6/d4/349f7f4bd5ea92dab34f5bb0fe31775ef6c311427a14d5a5b31ecb442341/absl_py-2.2.2-py3-none-any.whl", hash = "sha256:e5797bc6abe45f64fd95dc06394ca3f2bedf3b5d895e9da691c9ee3397d70092", size = 135565 },
]

[[package]]
name = "annotated-types"
version = "0.7.0"
source = { registry = "https://pypi.org/simple" }
sdist = { url = "https://files.pythonhosted.org/packages/ee/67/531ea369ba64dcff5ec9c3402f9f51bf748cec26dde048a2f973a4eea7f5/annotated_types-0.7.0.tar.gz", hash = "sha256:aff07c09a53a08bc8cfccb9c85b05f1aa9a2a6f23728d790723543408344ce89", size = 16081 }
wheels = [
    { url = "https://files.pythonhosted.org/packages/78/b6/6307fbef88d9b5ee7421e68d78a9f162e0da4900bc5f5793f6d3d0e34fb8/annotated_types-0.7.0-py3-none-any.whl", hash = "sha256:1f02e8b43a8fbbc3f3e0d4f0f4bfc8131bcb4eebe8849b8e5c773f3a1c582a53", size = 13643 },
]

[[package]]
name = "anyio"
version = "4.9.0"
source = { registry = "https://pypi.org/simple" }
dependencies = [
    { name = "idna" },
    { name = "sniffio" },
    { name = "typing-extensions", marker = "python_full_version < '3.13'" },
]
sdist = { url = "https://files.pythonhosted.org/packages/95/7d/4c1bd541d4dffa1b52bd83fb8527089e097a106fc90b467a7313b105f840/anyio-4.9.0.tar.gz", hash = "sha256:673c0c244e15788651a4ff38710fea9675823028a6f08a5eda409e0c9840a028", size = 190949 }
wheels = [
    { url = "https://files.pythonhosted.org/packages/a1/ee/48ca1a7c89ffec8b6a0c5d02b89c305671d5ffd8d3c94acf8b8c408575bb/anyio-4.9.0-py3-none-any.whl", hash = "sha256:9f76d541cad6e36af7beb62e978876f3b41e3e04f2c1fbf0884604c0a9c4d93c", size = 100916 },
]

[[package]]
name = "bandit"
version = "1.8.3"
source = { registry = "https://pypi.org/simple" }
dependencies = [
    { name = "colorama", marker = "sys_platform == 'win32'" },
    { name = "pyyaml" },
    { name = "rich" },
    { name = "stevedore" },
]
sdist = { url = "https://files.pythonhosted.org/packages/1a/a5/144a45f8e67df9d66c3bc3f7e69a39537db8bff1189ab7cff4e9459215da/bandit-1.8.3.tar.gz", hash = "sha256:f5847beb654d309422985c36644649924e0ea4425c76dec2e89110b87506193a", size = 4232005 }
wheels = [
    { url = "https://files.pythonhosted.org/packages/88/85/db74b9233e0aa27ec96891045c5e920a64dd5cbccd50f8e64e9460f48d35/bandit-1.8.3-py3-none-any.whl", hash = "sha256:28f04dc0d258e1dd0f99dee8eefa13d1cb5e3fde1a5ab0c523971f97b289bcd8", size = 129078 },
]

[[package]]
name = "certifi"
version = "2025.4.26"
source = { registry = "https://pypi.org/simple" }
sdist = { url = "https://files.pythonhosted.org/packages/e8/9e/c05b3920a3b7d20d3d3310465f50348e5b3694f4f88c6daf736eef3024c4/certifi-2025.4.26.tar.gz", hash = "sha256:0a816057ea3cdefcef70270d2c515e4506bbc954f417fa5ade2021213bb8f0c6", size = 160705 }
wheels = [
    { url = "https://files.pythonhosted.org/packages/4a/7e/3db2bd1b1f9e95f7cddca6d6e75e2f2bd9f51b1246e546d88addca0106bd/certifi-2025.4.26-py3-none-any.whl", hash = "sha256:30350364dfe371162649852c63336a15c70c6510c2ad5015b21c2345311805f3", size = 159618 },
]

[[package]]
name = "click"
version = "8.1.8"
source = { registry = "https://pypi.org/simple" }
dependencies = [
    { name = "colorama", marker = "sys_platform == 'win32'" },
]
sdist = { url = "https://files.pythonhosted.org/packages/b9/2e/0090cbf739cee7d23781ad4b89a9894a41538e4fcf4c31dcdd705b78eb8b/click-8.1.8.tar.gz", hash = "sha256:ed53c9d8990d83c2a27deae68e4ee337473f6330c040a31d4225c9574d16096a", size = 226593 }
wheels = [
    { url = "https://files.pythonhosted.org/packages/7e/d4/7ebdbd03970677812aac39c869717059dbb71a4cfc033ca6e5221787892c/click-8.1.8-py3-none-any.whl", hash = "sha256:63c132bbbed01578a06712a2d1f497bb62d9c1c0d329b7903a866228027263b2", size = 98188 },
]

[[package]]
name = "colorama"
version = "0.4.6"
source = { registry = "https://pypi.org/simple" }
sdist = { url = "https://files.pythonhosted.org/packages/d8/53/6f443c9a4a8358a93a6792e2acffb9d9d5cb0a5cfd8802644b7b1c9a02e4/colorama-0.4.6.tar.gz", hash = "sha256:08695f5cb7ed6e0531a20572697297273c47b8cae5a63ffc6d6ed5c201be6e44", size = 27697 }
wheels = [
    { url = "https://files.pythonhosted.org/packages/d1/d6/3965ed04c63042e047cb6a3e6ed1a63a35087b6a609aa3a15ed8ac56c221/colorama-0.4.6-py2.py3-none-any.whl", hash = "sha256:4f1d9991f5acc0ca119f9d443620b77f9d6b33703e51011c16baf57afb285fc6", size = 25335 },
]

[[package]]
name = "coverage"
version = "7.8.2"
source = { registry = "https://pypi.org/simple" }
sdist = { url = "https://files.pythonhosted.org/packages/ba/07/998afa4a0ecdf9b1981ae05415dad2d4e7716e1b1f00abbd91691ac09ac9/coverage-7.8.2.tar.gz", hash = "sha256:a886d531373a1f6ff9fad2a2ba4a045b68467b779ae729ee0b3b10ac20033b27", size = 812759 }
wheels = [
    { url = "https://files.pythonhosted.org/packages/6a/4d/1ff618ee9f134d0de5cc1661582c21a65e06823f41caf801aadf18811a8e/coverage-7.8.2-cp311-cp311-macosx_10_9_x86_64.whl", hash = "sha256:b99058eef42e6a8dcd135afb068b3d53aff3921ce699e127602efff9956457a9", size = 211692 },
    { url = "https://files.pythonhosted.org/packages/96/fa/c3c1b476de96f2bc7a8ca01a9f1fcb51c01c6b60a9d2c3e66194b2bdb4af/coverage-7.8.2-cp311-cp311-macosx_11_0_arm64.whl", hash = "sha256:5feb7f2c3e6ea94d3b877def0270dff0947b8d8c04cfa34a17be0a4dc1836879", size = 212115 },
    { url = "https://files.pythonhosted.org/packages/f7/c2/5414c5a1b286c0f3881ae5adb49be1854ac5b7e99011501f81c8c1453065/coverage-7.8.2-cp311-cp311-manylinux_2_17_aarch64.manylinux2014_aarch64.whl", hash = "sha256:670a13249b957bb9050fab12d86acef7bf8f6a879b9d1a883799276e0d4c674a", size = 244740 },
    { url = "https://files.pythonhosted.org/packages/cd/46/1ae01912dfb06a642ef3dd9cf38ed4996fda8fe884dab8952da616f81a2b/coverage-7.8.2-cp311-cp311-manylinux_2_5_i686.manylinux1_i686.manylinux_2_17_i686.manylinux2014_i686.whl", hash = "sha256:0bdc8bf760459a4a4187b452213e04d039990211f98644c7292adf1e471162b5", size = 242429 },
    { url = "https://files.pythonhosted.org/packages/06/58/38c676aec594bfe2a87c7683942e5a30224791d8df99bcc8439fde140377/coverage-7.8.2-cp311-cp311-manylinux_2_5_x86_64.manylinux1_x86_64.manylinux_2_17_x86_64.manylinux2014_x86_64.whl", hash = "sha256:07a989c867986c2a75f158f03fdb413128aad29aca9d4dbce5fc755672d96f11", size = 244218 },
    { url = "https://files.pythonhosted.org/packages/80/0c/95b1023e881ce45006d9abc250f76c6cdab7134a1c182d9713878dfefcb2/coverage-7.8.2-cp311-cp311-musllinux_1_2_aarch64.whl", hash = "sha256:2db10dedeb619a771ef0e2949ccba7b75e33905de959c2643a4607bef2f3fb3a", size = 243865 },
    { url = "https://files.pythonhosted.org/packages/57/37/0ae95989285a39e0839c959fe854a3ae46c06610439350d1ab860bf020ac/coverage-7.8.2-cp311-cp311-musllinux_1_2_i686.whl", hash = "sha256:e6ea7dba4e92926b7b5f0990634b78ea02f208d04af520c73a7c876d5a8d36cb", size = 242038 },
    { url = "https://files.pythonhosted.org/packages/4d/82/40e55f7c0eb5e97cc62cbd9d0746fd24e8caf57be5a408b87529416e0c70/coverage-7.8.2-cp311-cp311-musllinux_1_2_x86_64.whl", hash = "sha256:ef2f22795a7aca99fc3c84393a55a53dd18ab8c93fb431004e4d8f0774150f54", size = 242567 },
    { url = "https://files.pythonhosted.org/packages/f9/35/66a51adc273433a253989f0d9cc7aa6bcdb4855382cf0858200afe578861/coverage-7.8.2-cp311-cp311-win32.whl", hash = "sha256:641988828bc18a6368fe72355df5f1703e44411adbe49bba5644b941ce6f2e3a", size = 214194 },
    { url = "https://files.pythonhosted.org/packages/f6/8f/a543121f9f5f150eae092b08428cb4e6b6d2d134152c3357b77659d2a605/coverage-7.8.2-cp311-cp311-win_amd64.whl", hash = "sha256:8ab4a51cb39dc1933ba627e0875046d150e88478dbe22ce145a68393e9652975", size = 215109 },
    { url = "https://files.pythonhosted.org/packages/77/65/6cc84b68d4f35186463cd7ab1da1169e9abb59870c0f6a57ea6aba95f861/coverage-7.8.2-cp311-cp311-win_arm64.whl", hash = "sha256:8966a821e2083c74d88cca5b7dcccc0a3a888a596a04c0b9668a891de3a0cc53", size = 213521 },
    { url = "https://files.pythonhosted.org/packages/8d/2a/1da1ada2e3044fcd4a3254fb3576e160b8fe5b36d705c8a31f793423f763/coverage-7.8.2-cp312-cp312-macosx_10_13_x86_64.whl", hash = "sha256:e2f6fe3654468d061942591aef56686131335b7a8325684eda85dacdf311356c", size = 211876 },
    { url = "https://files.pythonhosted.org/packages/70/e9/3d715ffd5b6b17a8be80cd14a8917a002530a99943cc1939ad5bb2aa74b9/coverage-7.8.2-cp312-cp312-macosx_11_0_arm64.whl", hash = "sha256:76090fab50610798cc05241bf83b603477c40ee87acd358b66196ab0ca44ffa1", size = 212130 },
    { url = "https://files.pythonhosted.org/packages/a0/02/fdce62bb3c21649abfd91fbdcf041fb99be0d728ff00f3f9d54d97ed683e/coverage-7.8.2-cp312-cp312-manylinux_2_17_aarch64.manylinux2014_aarch64.whl", hash = "sha256:2bd0a0a5054be160777a7920b731a0570284db5142abaaf81bcbb282b8d99279", size = 246176 },
    { url = "https://files.pythonhosted.org/packages/a7/52/decbbed61e03b6ffe85cd0fea360a5e04a5a98a7423f292aae62423b8557/coverage-7.8.2-cp312-cp312-manylinux_2_5_i686.manylinux1_i686.manylinux_2_17_i686.manylinux2014_i686.whl", hash = "sha256:da23ce9a3d356d0affe9c7036030b5c8f14556bd970c9b224f9c8205505e3b99", size = 243068 },
    { url = "https://files.pythonhosted.org/packages/38/6c/d0e9c0cce18faef79a52778219a3c6ee8e336437da8eddd4ab3dbd8fadff/coverage-7.8.2-cp312-cp312-manylinux_2_5_x86_64.manylinux1_x86_64.manylinux_2_17_x86_64.manylinux2014_x86_64.whl", hash = "sha256:c9392773cffeb8d7e042a7b15b82a414011e9d2b5fdbbd3f7e6a6b17d5e21b20", size = 245328 },
    { url = "https://files.pythonhosted.org/packages/f0/70/f703b553a2f6b6c70568c7e398ed0789d47f953d67fbba36a327714a7bca/coverage-7.8.2-cp312-cp312-musllinux_1_2_aarch64.whl", hash = "sha256:876cbfd0b09ce09d81585d266c07a32657beb3eaec896f39484b631555be0fe2", size = 245099 },
    { url = "https://files.pythonhosted.org/packages/ec/fb/4cbb370dedae78460c3aacbdad9d249e853f3bc4ce5ff0e02b1983d03044/coverage-7.8.2-cp312-cp312-musllinux_1_2_i686.whl", hash = "sha256:3da9b771c98977a13fbc3830f6caa85cae6c9c83911d24cb2d218e9394259c57", size = 243314 },
    { url = "https://files.pythonhosted.org/packages/39/9f/1afbb2cb9c8699b8bc38afdce00a3b4644904e6a38c7bf9005386c9305ec/coverage-7.8.2-cp312-cp312-musllinux_1_2_x86_64.whl", hash = "sha256:9a990f6510b3292686713bfef26d0049cd63b9c7bb17e0864f133cbfd2e6167f", size = 244489 },
    { url = "https://files.pythonhosted.org/packages/79/fa/f3e7ec7d220bff14aba7a4786ae47043770cbdceeea1803083059c878837/coverage-7.8.2-cp312-cp312-win32.whl", hash = "sha256:bf8111cddd0f2b54d34e96613e7fbdd59a673f0cf5574b61134ae75b6f5a33b8", size = 214366 },
    { url = "https://files.pythonhosted.org/packages/54/aa/9cbeade19b7e8e853e7ffc261df885d66bf3a782c71cba06c17df271f9e6/coverage-7.8.2-cp312-cp312-win_amd64.whl", hash = "sha256:86a323a275e9e44cdf228af9b71c5030861d4d2610886ab920d9945672a81223", size = 215165 },
    { url = "https://files.pythonhosted.org/packages/c4/73/e2528bf1237d2448f882bbebaec5c3500ef07301816c5c63464b9da4d88a/coverage-7.8.2-cp312-cp312-win_arm64.whl", hash = "sha256:820157de3a589e992689ffcda8639fbabb313b323d26388d02e154164c57b07f", size = 213548 },
    { url = "https://files.pythonhosted.org/packages/1a/93/eb6400a745ad3b265bac36e8077fdffcf0268bdbbb6c02b7220b624c9b31/coverage-7.8.2-cp313-cp313-macosx_10_13_x86_64.whl", hash = "sha256:ea561010914ec1c26ab4188aef8b1567272ef6de096312716f90e5baa79ef8ca", size = 211898 },
    { url = "https://files.pythonhosted.org/packages/1b/7c/bdbf113f92683024406a1cd226a199e4200a2001fc85d6a6e7e299e60253/coverage-7.8.2-cp313-cp313-macosx_11_0_arm64.whl", hash = "sha256:cb86337a4fcdd0e598ff2caeb513ac604d2f3da6d53df2c8e368e07ee38e277d", size = 212171 },
    { url = "https://files.pythonhosted.org/packages/91/22/594513f9541a6b88eb0dba4d5da7d71596dadef6b17a12dc2c0e859818a9/coverage-7.8.2-cp313-cp313-manylinux_2_17_aarch64.manylinux2014_aarch64.whl", hash = "sha256:26a4636ddb666971345541b59899e969f3b301143dd86b0ddbb570bd591f1e85", size = 245564 },
    { url = "https://files.pythonhosted.org/packages/1f/f4/2860fd6abeebd9f2efcfe0fd376226938f22afc80c1943f363cd3c28421f/coverage-7.8.2-cp313-cp313-manylinux_2_5_i686.manylinux1_i686.manylinux_2_17_i686.manylinux2014_i686.whl", hash = "sha256:5040536cf9b13fb033f76bcb5e1e5cb3b57c4807fef37db9e0ed129c6a094257", size = 242719 },
    { url = "https://files.pythonhosted.org/packages/89/60/f5f50f61b6332451520e6cdc2401700c48310c64bc2dd34027a47d6ab4ca/coverage-7.8.2-cp313-cp313-manylinux_2_5_x86_64.manylinux1_x86_64.manylinux_2_17_x86_64.manylinux2014_x86_64.whl", hash = "sha256:dc67994df9bcd7e0150a47ef41278b9e0a0ea187caba72414b71dc590b99a108", size = 244634 },
    { url = "https://files.pythonhosted.org/packages/3b/70/7f4e919039ab7d944276c446b603eea84da29ebcf20984fb1fdf6e602028/coverage-7.8.2-cp313-cp313-musllinux_1_2_aarch64.whl", hash = "sha256:6e6c86888fd076d9e0fe848af0a2142bf606044dc5ceee0aa9eddb56e26895a0", size = 244824 },
    { url = "https://files.pythonhosted.org/packages/26/45/36297a4c0cea4de2b2c442fe32f60c3991056c59cdc3cdd5346fbb995c97/coverage-7.8.2-cp313-cp313-musllinux_1_2_i686.whl", hash = "sha256:684ca9f58119b8e26bef860db33524ae0365601492e86ba0b71d513f525e7050", size = 242872 },
    { url = "https://files.pythonhosted.org/packages/a4/71/e041f1b9420f7b786b1367fa2a375703889ef376e0d48de9f5723fb35f11/coverage-7.8.2-cp313-cp313-musllinux_1_2_x86_64.whl", hash = "sha256:8165584ddedb49204c4e18da083913bdf6a982bfb558632a79bdaadcdafd0d48", size = 244179 },
    { url = "https://files.pythonhosted.org/packages/bd/db/3c2bf49bdc9de76acf2491fc03130c4ffc51469ce2f6889d2640eb563d77/coverage-7.8.2-cp313-cp313-win32.whl", hash = "sha256:34759ee2c65362163699cc917bdb2a54114dd06d19bab860725f94ef45a3d9b7", size = 214393 },
    { url = "https://files.pythonhosted.org/packages/c6/dc/947e75d47ebbb4b02d8babb1fad4ad381410d5bc9da7cfca80b7565ef401/coverage-7.8.2-cp313-cp313-win_amd64.whl", hash = "sha256:2f9bc608fbafaee40eb60a9a53dbfb90f53cc66d3d32c2849dc27cf5638a21e3", size = 215194 },
    { url = "https://files.pythonhosted.org/packages/90/31/a980f7df8a37eaf0dc60f932507fda9656b3a03f0abf188474a0ea188d6d/coverage-7.8.2-cp313-cp313-win_arm64.whl", hash = "sha256:9fe449ee461a3b0c7105690419d0b0aba1232f4ff6d120a9e241e58a556733f7", size = 213580 },
    { url = "https://files.pythonhosted.org/packages/8a/6a/25a37dd90f6c95f59355629417ebcb74e1c34e38bb1eddf6ca9b38b0fc53/coverage-7.8.2-cp313-cp313t-macosx_10_13_x86_64.whl", hash = "sha256:8369a7c8ef66bded2b6484053749ff220dbf83cba84f3398c84c51a6f748a008", size = 212734 },
    { url = "https://files.pythonhosted.org/packages/36/8b/3a728b3118988725f40950931abb09cd7f43b3c740f4640a59f1db60e372/coverage-7.8.2-cp313-cp313t-macosx_11_0_arm64.whl", hash = "sha256:159b81df53a5fcbc7d45dae3adad554fdbde9829a994e15227b3f9d816d00b36", size = 212959 },
    { url = "https://files.pythonhosted.org/packages/53/3c/212d94e6add3a3c3f412d664aee452045ca17a066def8b9421673e9482c4/coverage-7.8.2-cp313-cp313t-manylinux_2_17_aarch64.manylinux2014_aarch64.whl", hash = "sha256:e6fcbbd35a96192d042c691c9e0c49ef54bd7ed865846a3c9d624c30bb67ce46", size = 257024 },
    { url = "https://files.pythonhosted.org/packages/a4/40/afc03f0883b1e51bbe804707aae62e29c4e8c8bbc365c75e3e4ddeee9ead/coverage-7.8.2-cp313-cp313t-manylinux_2_5_i686.manylinux1_i686.manylinux_2_17_i686.manylinux2014_i686.whl", hash = "sha256:05364b9cc82f138cc86128dc4e2e1251c2981a2218bfcd556fe6b0fbaa3501be", size = 252867 },
    { url = "https://files.pythonhosted.org/packages/18/a2/3699190e927b9439c6ded4998941a3c1d6fa99e14cb28d8536729537e307/coverage-7.8.2-cp313-cp313t-manylinux_2_5_x86_64.manylinux1_x86_64.manylinux_2_17_x86_64.manylinux2014_x86_64.whl", hash = "sha256:46d532db4e5ff3979ce47d18e2fe8ecad283eeb7367726da0e5ef88e4fe64740", size = 255096 },
    { url = "https://files.pythonhosted.org/packages/b4/06/16e3598b9466456b718eb3e789457d1a5b8bfb22e23b6e8bbc307df5daf0/coverage-7.8.2-cp313-cp313t-musllinux_1_2_aarch64.whl", hash = "sha256:4000a31c34932e7e4fa0381a3d6deb43dc0c8f458e3e7ea6502e6238e10be625", size = 256276 },
    { url = "https://files.pythonhosted.org/packages/a7/d5/4b5a120d5d0223050a53d2783c049c311eea1709fa9de12d1c358e18b707/coverage-7.8.2-cp313-cp313t-musllinux_1_2_i686.whl", hash = "sha256:43ff5033d657cd51f83015c3b7a443287250dc14e69910577c3e03bd2e06f27b", size = 254478 },
    { url = "https://files.pythonhosted.org/packages/ba/85/f9ecdb910ecdb282b121bfcaa32fa8ee8cbd7699f83330ee13ff9bbf1a85/coverage-7.8.2-cp313-cp313t-musllinux_1_2_x86_64.whl", hash = "sha256:94316e13f0981cbbba132c1f9f365cac1d26716aaac130866ca812006f662199", size = 255255 },
    { url = "https://files.pythonhosted.org/packages/50/63/2d624ac7d7ccd4ebbd3c6a9eba9d7fc4491a1226071360d59dd84928ccb2/coverage-7.8.2-cp313-cp313t-win32.whl", hash = "sha256:3f5673888d3676d0a745c3d0e16da338c5eea300cb1f4ada9c872981265e76d8", size = 215109 },
    { url = "https://files.pythonhosted.org/packages/22/5e/7053b71462e970e869111c1853afd642212568a350eba796deefdfbd0770/coverage-7.8.2-cp313-cp313t-win_amd64.whl", hash = "sha256:2c08b05ee8d7861e45dc5a2cc4195c8c66dca5ac613144eb6ebeaff2d502e73d", size = 216268 },
    { url = "https://files.pythonhosted.org/packages/07/69/afa41aa34147655543dbe96994f8a246daf94b361ccf5edfd5df62ce066a/coverage-7.8.2-cp313-cp313t-win_arm64.whl", hash = "sha256:1e1448bb72b387755e1ff3ef1268a06617afd94188164960dba8d0245a46004b", size = 214071 },
    { url = "https://files.pythonhosted.org/packages/69/2f/572b29496d8234e4a7773200dd835a0d32d9e171f2d974f3fe04a9dbc271/coverage-7.8.2-pp39.pp310.pp311-none-any.whl", hash = "sha256:ec455eedf3ba0bbdf8f5a570012617eb305c63cb9f03428d39bf544cb2b94837", size = 203636 },
    { url = "https://files.pythonhosted.org/packages/a0/1a/0b9c32220ad694d66062f571cc5cedfa9997b64a591e8a500bb63de1bd40/coverage-7.8.2-py3-none-any.whl", hash = "sha256:726f32ee3713f7359696331a18daf0c3b3a70bb0ae71141b9d3c52be7c595e32", size = 203623 },
]

[package.optional-dependencies]
toml = [
    { name = "tomli", marker = "python_full_version <= '3.11'" },
]

[[package]]
name = "exceptiongroup"
version = "1.3.0"
source = { registry = "https://pypi.org/simple" }
dependencies = [
    { name = "typing-extensions", marker = "python_full_version < '3.13'" },
]
sdist = { url = "https://files.pythonhosted.org/packages/0b/9f/a65090624ecf468cdca03533906e7c69ed7588582240cfe7cc9e770b50eb/exceptiongroup-1.3.0.tar.gz", hash = "sha256:b241f5885f560bc56a59ee63ca4c6a8bfa46ae4ad651af316d4e81817bb9fd88", size = 29749 }
wheels = [
    { url = "https://files.pythonhosted.org/packages/36/f4/c6e662dade71f56cd2f3735141b265c3c79293c109549c1e6933b0651ffc/exceptiongroup-1.3.0-py3-none-any.whl", hash = "sha256:4d111e6e0c13d0644cad6ddaa7ed0261a0b36971f6d23e7ec9b4b9097da78a10", size = 16674 },
]

[[package]]
name = "fastapi"
version = "0.115.12"
source = { registry = "https://pypi.org/simple" }
dependencies = [
    { name = "pydantic" },
    { name = "starlette" },
    { name = "typing-extensions" },
]
sdist = { url = "https://files.pythonhosted.org/packages/f4/55/ae499352d82338331ca1e28c7f4a63bfd09479b16395dce38cf50a39e2c2/fastapi-0.115.12.tar.gz", hash = "sha256:1e2c2a2646905f9e83d32f04a3f86aff4a286669c6c950ca95b5fd68c2602681", size = 295236 }
wheels = [
    { url = "https://files.pythonhosted.org/packages/50/b3/b51f09c2ba432a576fe63758bddc81f78f0c6309d9e5c10d194313bf021e/fastapi-0.115.12-py3-none-any.whl", hash = "sha256:e94613d6c05e27be7ffebdd6ea5f388112e5e430c8f7d6494a9d1d88d43e814d", size = 95164 },
]

[[package]]
name = "fastmcp"
version = "2.5.1"
source = { registry = "https://pypi.org/simple" }
dependencies = [
    { name = "exceptiongroup" },
    { name = "httpx" },
    { name = "mcp" },
    { name = "openapi-pydantic" },
    { name = "python-dotenv" },
    { name = "rich" },
    { name = "typer" },
    { name = "websockets" },
]
sdist = { url = "https://files.pythonhosted.org/packages/5d/cc/37ff3a96338234a697df31d2c70b50a1d0f5e20f045d9b7cbba052be36af/fastmcp-2.5.1.tar.gz", hash = "sha256:0d10ec65a362ae4f78bdf3b639faf35b36cc0a1c8f5461a54fac906fe821b84d", size = 1035613 }
wheels = [
    { url = "https://files.pythonhosted.org/packages/df/4f/e7ec7b63eadcd5b10978dbc472fc3c36de3fc8c91f60ad7642192ed78836/fastmcp-2.5.1-py3-none-any.whl", hash = "sha256:a6fe50693954a6aed89fc6e43f227dcd66e112e3d3a1d633ee22b4f435ee8aed", size = 105789 },
]

[[package]]
name = "h11"
version = "0.16.0"
source = { registry = "https://pypi.org/simple" }
sdist = { url = "https://files.pythonhosted.org/packages/01/ee/02a2c011bdab74c6fb3c75474d40b3052059d95df7e73351460c8588d963/h11-0.16.0.tar.gz", hash = "sha256:4e35b956cf45792e4caa5885e69fba00bdbc6ffafbfa020300e549b208ee5ff1", size = 101250 }
wheels = [
    { url = "https://files.pythonhosted.org/packages/04/4b/29cac41a4d98d144bf5f6d33995617b185d14b22401f75ca86f384e87ff1/h11-0.16.0-py3-none-any.whl", hash = "sha256:63cf8bbe7522de3bf65932fda1d9c2772064ffb3dae62d55932da54b31cb6c86", size = 37515 },
]

[[package]]
name = "httpcore"
version = "1.0.9"
source = { registry = "https://pypi.org/simple" }
dependencies = [
    { name = "certifi" },
    { name = "h11" },
]
sdist = { url = "https://files.pythonhosted.org/packages/06/94/82699a10bca87a5556c9c59b5963f2d039dbd239f25bc2a63907a05a14cb/httpcore-1.0.9.tar.gz", hash = "sha256:6e34463af53fd2ab5d807f399a9b45ea31c3dfa2276f15a2c3f00afff6e176e8", size = 85484 }
wheels = [
    { url = "https://files.pythonhosted.org/packages/7e/f5/f66802a942d491edb555dd61e3a9961140fd64c90bce1eafd741609d334d/httpcore-1.0.9-py3-none-any.whl", hash = "sha256:2d400746a40668fc9dec9810239072b40b4484b640a8c38fd654a024c7a1bf55", size = 78784 },
]

[[package]]
name = "httpx"
version = "0.28.1"
source = { registry = "https://pypi.org/simple" }
dependencies = [
    { name = "anyio" },
    { name = "certifi" },
    { name = "httpcore" },
    { name = "idna" },
]
sdist = { url = "https://files.pythonhosted.org/packages/b1/df/48c586a5fe32a0f01324ee087459e112ebb7224f646c0b5023f5e79e9956/httpx-0.28.1.tar.gz", hash = "sha256:75e98c5f16b0f35b567856f597f06ff2270a374470a5c2392242528e3e3e42fc", size = 141406 }
wheels = [
    { url = "https://files.pythonhosted.org/packages/2a/39/e50c7c3a983047577ee07d2a9e53faf5a69493943ec3f6a384bdc792deb2/httpx-0.28.1-py3-none-any.whl", hash = "sha256:d909fcccc110f8c7faf814ca82a9a4d816bc5a6dbfea25d6591d6985b8ba59ad", size = 73517 },
]

[[package]]
name = "httpx-sse"
version = "0.4.0"
source = { registry = "https://pypi.org/simple" }
sdist = { url = "https://files.pythonhosted.org/packages/4c/60/8f4281fa9bbf3c8034fd54c0e7412e66edbab6bc74c4996bd616f8d0406e/httpx-sse-0.4.0.tar.gz", hash = "sha256:1e81a3a3070ce322add1d3529ed42eb5f70817f45ed6ec915ab753f961139721", size = 12624 }
wheels = [
    { url = "https://files.pythonhosted.org/packages/e1/9b/a181f281f65d776426002f330c31849b86b31fc9d848db62e16f03ff739f/httpx_sse-0.4.0-py3-none-any.whl", hash = "sha256:f329af6eae57eaa2bdfd962b42524764af68075ea87370a2de920af5341e318f", size = 7819 },
]

[[package]]
name = "idna"
version = "3.10"
source = { registry = "https://pypi.org/simple" }
sdist = { url = "https://files.pythonhosted.org/packages/f1/70/7703c29685631f5a7590aa73f1f1d3fa9a380e654b86af429e0934a32f7d/idna-3.10.tar.gz", hash = "sha256:12f65c9b470abda6dc35cf8e63cc574b1c52b11df2c86030af0ac09b01b13ea9", size = 190490 }
wheels = [
    { url = "https://files.pythonhosted.org/packages/76/c6/c88e154df9c4e1a2a66ccf0005a88dfb2650c1dffb6f5ce603dfbd452ce3/idna-3.10-py3-none-any.whl", hash = "sha256:946d195a0d259cbba61165e88e65941f16e9b36ea6ddb97f00452bae8b1287d3", size = 70442 },
]

[[package]]
name = "immutabledict"
version = "4.2.1"
source = { registry = "https://pypi.org/simple" }
sdist = { url = "https://files.pythonhosted.org/packages/e0/c5/4240186fbabc58fba41bbe17c5f0cd37ffd4c0b85a5029ab104f946df175/immutabledict-4.2.1.tar.gz", hash = "sha256:d91017248981c72eb66c8ff9834e99c2f53562346f23e7f51e7a5ebcf66a3bcc", size = 6228 }
wheels = [
    { url = "https://files.pythonhosted.org/packages/59/56/25ca7b848164b7d93dbd5fc97dd7751700c93e324fe854afbeb562ee2f98/immutabledict-4.2.1-py3-none-any.whl", hash = "sha256:c56a26ced38c236f79e74af3ccce53772827cef5c3bce7cab33ff2060f756373", size = 4700 },
]

[[package]]
name = "iniconfig"
version = "2.1.0"
source = { registry = "https://pypi.org/simple" }
sdist = { url = "https://files.pythonhosted.org/packages/f2/97/ebf4da567aa6827c909642694d71c9fcf53e5b504f2d96afea02718862f3/iniconfig-2.1.0.tar.gz", hash = "sha256:3abbd2e30b36733fee78f9c7f7308f2d0050e88f0087fd25c2645f63c773e1c7", size = 4793 }
wheels = [
    { url = "https://files.pythonhosted.org/packages/2c/e1/e6716421ea10d38022b952c159d5161ca1193197fb744506875fbb87ea7b/iniconfig-2.1.0-py3-none-any.whl", hash = "sha256:9deba5723312380e77435581c6bf4935c94cbfab9b1ed33ef8d238ea168eb760", size = 6050 },
]

[[package]]
name = "markdown-it-py"
version = "3.0.0"
source = { registry = "https://pypi.org/simple" }
dependencies = [
    { name = "mdurl" },
]
sdist = { url = "https://files.pythonhosted.org/packages/38/71/3b932df36c1a044d397a1f92d1cf91ee0a503d91e470cbd670aa66b07ed0/markdown-it-py-3.0.0.tar.gz", hash = "sha256:e3f60a94fa066dc52ec76661e37c851cb232d92f9886b15cb560aaada2df8feb", size = 74596 }
wheels = [
    { url = "https://files.pythonhosted.org/packages/42/d7/1ec15b46af6af88f19b8e5ffea08fa375d433c998b8a7639e76935c14f1f/markdown_it_py-3.0.0-py3-none-any.whl", hash = "sha256:355216845c60bd96232cd8d8c40e8f9765cc86f46880e43a8fd22dc1a1a8cab1", size = 87528 },
]

[[package]]
name = "mcp"
version = "1.9.1"
source = { registry = "https://pypi.org/simple" }
dependencies = [
    { name = "anyio" },
    { name = "httpx" },
    { name = "httpx-sse" },
    { name = "pydantic" },
    { name = "pydantic-settings" },
    { name = "python-multipart" },
    { name = "sse-starlette" },
    { name = "starlette" },
    { name = "uvicorn", marker = "sys_platform != 'emscripten'" },
]
sdist = { url = "https://files.pythonhosted.org/packages/e7/bc/54aec2c334698cc575ca3b3481eed627125fb66544152fa1af927b1a495c/mcp-1.9.1.tar.gz", hash = "sha256:19879cd6dde3d763297617242888c2f695a95dfa854386a6a68676a646ce75e4", size = 316247 }
wheels = [
    { url = "https://files.pythonhosted.org/packages/a6/c0/4ac795585a22a0a2d09cd2b1187b0252d2afcdebd01e10a68bbac4d34890/mcp-1.9.1-py3-none-any.whl", hash = "sha256:2900ded8ffafc3c8a7bfcfe8bc5204037e988e753ec398f371663e6a06ecd9a9", size = 130261 },
]

[[package]]
name = "mcp-optimizer"
<<<<<<< HEAD
version = "0.3.0"
=======
version = "0.3.6"
>>>>>>> 88f13c0d
source = { editable = "." }
dependencies = [
    { name = "fastapi" },
    { name = "fastmcp" },
    { name = "ortools" },
    { name = "pulp" },
    { name = "pydantic" },
    { name = "pydantic-settings" },
    { name = "python-dotenv" },
    { name = "uvicorn" },
]

[package.optional-dependencies]
dev = [
    { name = "bandit" },
    { name = "mypy" },
    { name = "pytest" },
    { name = "pytest-asyncio" },
    { name = "pytest-cov" },
    { name = "ruff" },
    { name = "types-requests" },
]

[package.metadata]
requires-dist = [
    { name = "bandit", marker = "extra == 'dev'", specifier = ">=1.7.0" },
    { name = "fastapi", specifier = ">=0.100.0" },
    { name = "fastmcp", specifier = ">=2.0.0" },
    { name = "mypy", marker = "extra == 'dev'", specifier = ">=1.0.0" },
    { name = "ortools", specifier = ">=9.5.0" },
    { name = "pulp", specifier = ">=2.7.0" },
    { name = "pydantic", specifier = ">=2.0.0" },
    { name = "pydantic-settings", specifier = ">=2.0.0" },
    { name = "pytest", marker = "extra == 'dev'", specifier = ">=7.0.0" },
    { name = "pytest-asyncio", marker = "extra == 'dev'", specifier = ">=0.21.0" },
    { name = "pytest-cov", marker = "extra == 'dev'", specifier = ">=4.0.0" },
    { name = "python-dotenv", specifier = ">=1.0.0" },
    { name = "ruff", marker = "extra == 'dev'", specifier = ">=0.1.0" },
    { name = "types-requests", marker = "extra == 'dev'", specifier = ">=2.28.0" },
    { name = "uvicorn", specifier = ">=0.20.0" },
]
provides-extras = ["dev"]

[[package]]
name = "mdurl"
version = "0.1.2"
source = { registry = "https://pypi.org/simple" }
sdist = { url = "https://files.pythonhosted.org/packages/d6/54/cfe61301667036ec958cb99bd3efefba235e65cdeb9c84d24a8293ba1d90/mdurl-0.1.2.tar.gz", hash = "sha256:bb413d29f5eea38f31dd4754dd7377d4465116fb207585f97bf925588687c1ba", size = 8729 }
wheels = [
    { url = "https://files.pythonhosted.org/packages/b3/38/89ba8ad64ae25be8de66a6d463314cf1eb366222074cfda9ee839c56a4b4/mdurl-0.1.2-py3-none-any.whl", hash = "sha256:84008a41e51615a49fc9966191ff91509e3c40b939176e643fd50a5c2196b8f8", size = 9979 },
]

[[package]]
name = "mypy"
version = "1.15.0"
source = { registry = "https://pypi.org/simple" }
dependencies = [
    { name = "mypy-extensions" },
    { name = "typing-extensions" },
]
sdist = { url = "https://files.pythonhosted.org/packages/ce/43/d5e49a86afa64bd3839ea0d5b9c7103487007d728e1293f52525d6d5486a/mypy-1.15.0.tar.gz", hash = "sha256:404534629d51d3efea5c800ee7c42b72a6554d6c400e6a79eafe15d11341fd43", size = 3239717 }
wheels = [
    { url = "https://files.pythonhosted.org/packages/03/bc/f6339726c627bd7ca1ce0fa56c9ae2d0144604a319e0e339bdadafbbb599/mypy-1.15.0-cp311-cp311-macosx_10_9_x86_64.whl", hash = "sha256:2922d42e16d6de288022e5ca321cd0618b238cfc5570e0263e5ba0a77dbef56f", size = 10662338 },
    { url = "https://files.pythonhosted.org/packages/e2/90/8dcf506ca1a09b0d17555cc00cd69aee402c203911410136cd716559efe7/mypy-1.15.0-cp311-cp311-macosx_11_0_arm64.whl", hash = "sha256:2ee2d57e01a7c35de00f4634ba1bbf015185b219e4dc5909e281016df43f5ee5", size = 9787540 },
    { url = "https://files.pythonhosted.org/packages/05/05/a10f9479681e5da09ef2f9426f650d7b550d4bafbef683b69aad1ba87457/mypy-1.15.0-cp311-cp311-manylinux_2_17_aarch64.manylinux2014_aarch64.manylinux_2_28_aarch64.whl", hash = "sha256:973500e0774b85d9689715feeffcc980193086551110fd678ebe1f4342fb7c5e", size = 11538051 },
    { url = "https://files.pythonhosted.org/packages/e9/9a/1f7d18b30edd57441a6411fcbc0c6869448d1a4bacbaee60656ac0fc29c8/mypy-1.15.0-cp311-cp311-manylinux_2_17_x86_64.manylinux2014_x86_64.manylinux_2_28_x86_64.whl", hash = "sha256:5a95fb17c13e29d2d5195869262f8125dfdb5c134dc8d9a9d0aecf7525b10c2c", size = 12286751 },
    { url = "https://files.pythonhosted.org/packages/72/af/19ff499b6f1dafcaf56f9881f7a965ac2f474f69f6f618b5175b044299f5/mypy-1.15.0-cp311-cp311-musllinux_1_2_x86_64.whl", hash = "sha256:1905f494bfd7d85a23a88c5d97840888a7bd516545fc5aaedff0267e0bb54e2f", size = 12421783 },
    { url = "https://files.pythonhosted.org/packages/96/39/11b57431a1f686c1aed54bf794870efe0f6aeca11aca281a0bd87a5ad42c/mypy-1.15.0-cp311-cp311-win_amd64.whl", hash = "sha256:c9817fa23833ff189db061e6d2eff49b2f3b6ed9856b4a0a73046e41932d744f", size = 9265618 },
    { url = "https://files.pythonhosted.org/packages/98/3a/03c74331c5eb8bd025734e04c9840532226775c47a2c39b56a0c8d4f128d/mypy-1.15.0-cp312-cp312-macosx_10_13_x86_64.whl", hash = "sha256:aea39e0583d05124836ea645f412e88a5c7d0fd77a6d694b60d9b6b2d9f184fd", size = 10793981 },
    { url = "https://files.pythonhosted.org/packages/f0/1a/41759b18f2cfd568848a37c89030aeb03534411eef981df621d8fad08a1d/mypy-1.15.0-cp312-cp312-macosx_11_0_arm64.whl", hash = "sha256:2f2147ab812b75e5b5499b01ade1f4a81489a147c01585cda36019102538615f", size = 9749175 },
    { url = "https://files.pythonhosted.org/packages/12/7e/873481abf1ef112c582db832740f4c11b2bfa510e829d6da29b0ab8c3f9c/mypy-1.15.0-cp312-cp312-manylinux_2_17_aarch64.manylinux2014_aarch64.manylinux_2_28_aarch64.whl", hash = "sha256:ce436f4c6d218a070048ed6a44c0bbb10cd2cc5e272b29e7845f6a2f57ee4464", size = 11455675 },
    { url = "https://files.pythonhosted.org/packages/b3/d0/92ae4cde706923a2d3f2d6c39629134063ff64b9dedca9c1388363da072d/mypy-1.15.0-cp312-cp312-manylinux_2_17_x86_64.manylinux2014_x86_64.manylinux_2_28_x86_64.whl", hash = "sha256:8023ff13985661b50a5928fc7a5ca15f3d1affb41e5f0a9952cb68ef090b31ee", size = 12410020 },
    { url = "https://files.pythonhosted.org/packages/46/8b/df49974b337cce35f828ba6fda228152d6db45fed4c86ba56ffe442434fd/mypy-1.15.0-cp312-cp312-musllinux_1_2_x86_64.whl", hash = "sha256:1124a18bc11a6a62887e3e137f37f53fbae476dc36c185d549d4f837a2a6a14e", size = 12498582 },
    { url = "https://files.pythonhosted.org/packages/13/50/da5203fcf6c53044a0b699939f31075c45ae8a4cadf538a9069b165c1050/mypy-1.15.0-cp312-cp312-win_amd64.whl", hash = "sha256:171a9ca9a40cd1843abeca0e405bc1940cd9b305eaeea2dda769ba096932bb22", size = 9366614 },
    { url = "https://files.pythonhosted.org/packages/6a/9b/fd2e05d6ffff24d912f150b87db9e364fa8282045c875654ce7e32fffa66/mypy-1.15.0-cp313-cp313-macosx_10_13_x86_64.whl", hash = "sha256:93faf3fdb04768d44bf28693293f3904bbb555d076b781ad2530214ee53e3445", size = 10788592 },
    { url = "https://files.pythonhosted.org/packages/74/37/b246d711c28a03ead1fd906bbc7106659aed7c089d55fe40dd58db812628/mypy-1.15.0-cp313-cp313-macosx_11_0_arm64.whl", hash = "sha256:811aeccadfb730024c5d3e326b2fbe9249bb7413553f15499a4050f7c30e801d", size = 9753611 },
    { url = "https://files.pythonhosted.org/packages/a6/ac/395808a92e10cfdac8003c3de9a2ab6dc7cde6c0d2a4df3df1b815ffd067/mypy-1.15.0-cp313-cp313-manylinux_2_17_aarch64.manylinux2014_aarch64.manylinux_2_28_aarch64.whl", hash = "sha256:98b7b9b9aedb65fe628c62a6dc57f6d5088ef2dfca37903a7d9ee374d03acca5", size = 11438443 },
    { url = "https://files.pythonhosted.org/packages/d2/8b/801aa06445d2de3895f59e476f38f3f8d610ef5d6908245f07d002676cbf/mypy-1.15.0-cp313-cp313-manylinux_2_17_x86_64.manylinux2014_x86_64.manylinux_2_28_x86_64.whl", hash = "sha256:c43a7682e24b4f576d93072216bf56eeff70d9140241f9edec0c104d0c515036", size = 12402541 },
    { url = "https://files.pythonhosted.org/packages/c7/67/5a4268782eb77344cc613a4cf23540928e41f018a9a1ec4c6882baf20ab8/mypy-1.15.0-cp313-cp313-musllinux_1_2_x86_64.whl", hash = "sha256:baefc32840a9f00babd83251560e0ae1573e2f9d1b067719479bfb0e987c6357", size = 12494348 },
    { url = "https://files.pythonhosted.org/packages/83/3e/57bb447f7bbbfaabf1712d96f9df142624a386d98fb026a761532526057e/mypy-1.15.0-cp313-cp313-win_amd64.whl", hash = "sha256:b9378e2c00146c44793c98b8d5a61039a048e31f429fb0eb546d93f4b000bedf", size = 9373648 },
    { url = "https://files.pythonhosted.org/packages/09/4e/a7d65c7322c510de2c409ff3828b03354a7c43f5a8ed458a7a131b41c7b9/mypy-1.15.0-py3-none-any.whl", hash = "sha256:5469affef548bd1895d86d3bf10ce2b44e33d86923c29e4d675b3e323437ea3e", size = 2221777 },
]

[[package]]
name = "mypy-extensions"
version = "1.1.0"
source = { registry = "https://pypi.org/simple" }
sdist = { url = "https://files.pythonhosted.org/packages/a2/6e/371856a3fb9d31ca8dac321cda606860fa4548858c0cc45d9d1d4ca2628b/mypy_extensions-1.1.0.tar.gz", hash = "sha256:52e68efc3284861e772bbcd66823fde5ae21fd2fdb51c62a211403730b916558", size = 6343 }
wheels = [
    { url = "https://files.pythonhosted.org/packages/79/7b/2c79738432f5c924bef5071f933bcc9efd0473bac3b4aa584a6f7c1c8df8/mypy_extensions-1.1.0-py3-none-any.whl", hash = "sha256:1be4cccdb0f2482337c4743e60421de3a356cd97508abadd57d47403e94f5505", size = 4963 },
]

[[package]]
name = "numpy"
version = "2.2.6"
source = { registry = "https://pypi.org/simple" }
sdist = { url = "https://files.pythonhosted.org/packages/76/21/7d2a95e4bba9dc13d043ee156a356c0a8f0c6309dff6b21b4d71a073b8a8/numpy-2.2.6.tar.gz", hash = "sha256:e29554e2bef54a90aa5cc07da6ce955accb83f21ab5de01a62c8478897b264fd", size = 20276440 }
wheels = [
    { url = "https://files.pythonhosted.org/packages/da/a8/4f83e2aa666a9fbf56d6118faaaf5f1974d456b1823fda0a176eff722839/numpy-2.2.6-cp311-cp311-macosx_10_9_x86_64.whl", hash = "sha256:f9f1adb22318e121c5c69a09142811a201ef17ab257a1e66ca3025065b7f53ae", size = 21176963 },
    { url = "https://files.pythonhosted.org/packages/b3/2b/64e1affc7972decb74c9e29e5649fac940514910960ba25cd9af4488b66c/numpy-2.2.6-cp311-cp311-macosx_11_0_arm64.whl", hash = "sha256:c820a93b0255bc360f53eca31a0e676fd1101f673dda8da93454a12e23fc5f7a", size = 14406743 },
    { url = "https://files.pythonhosted.org/packages/4a/9f/0121e375000b5e50ffdd8b25bf78d8e1a5aa4cca3f185d41265198c7b834/numpy-2.2.6-cp311-cp311-macosx_14_0_arm64.whl", hash = "sha256:3d70692235e759f260c3d837193090014aebdf026dfd167834bcba43e30c2a42", size = 5352616 },
    { url = "https://files.pythonhosted.org/packages/31/0d/b48c405c91693635fbe2dcd7bc84a33a602add5f63286e024d3b6741411c/numpy-2.2.6-cp311-cp311-macosx_14_0_x86_64.whl", hash = "sha256:481b49095335f8eed42e39e8041327c05b0f6f4780488f61286ed3c01368d491", size = 6889579 },
    { url = "https://files.pythonhosted.org/packages/52/b8/7f0554d49b565d0171eab6e99001846882000883998e7b7d9f0d98b1f934/numpy-2.2.6-cp311-cp311-manylinux_2_17_aarch64.manylinux2014_aarch64.whl", hash = "sha256:b64d8d4d17135e00c8e346e0a738deb17e754230d7e0810ac5012750bbd85a5a", size = 14312005 },
    { url = "https://files.pythonhosted.org/packages/b3/dd/2238b898e51bd6d389b7389ffb20d7f4c10066d80351187ec8e303a5a475/numpy-2.2.6-cp311-cp311-manylinux_2_17_x86_64.manylinux2014_x86_64.whl", hash = "sha256:ba10f8411898fc418a521833e014a77d3ca01c15b0c6cdcce6a0d2897e6dbbdf", size = 16821570 },
    { url = "https://files.pythonhosted.org/packages/83/6c/44d0325722cf644f191042bf47eedad61c1e6df2432ed65cbe28509d404e/numpy-2.2.6-cp311-cp311-musllinux_1_2_aarch64.whl", hash = "sha256:bd48227a919f1bafbdda0583705e547892342c26fb127219d60a5c36882609d1", size = 15818548 },
    { url = "https://files.pythonhosted.org/packages/ae/9d/81e8216030ce66be25279098789b665d49ff19eef08bfa8cb96d4957f422/numpy-2.2.6-cp311-cp311-musllinux_1_2_x86_64.whl", hash = "sha256:9551a499bf125c1d4f9e250377c1ee2eddd02e01eac6644c080162c0c51778ab", size = 18620521 },
    { url = "https://files.pythonhosted.org/packages/6a/fd/e19617b9530b031db51b0926eed5345ce8ddc669bb3bc0044b23e275ebe8/numpy-2.2.6-cp311-cp311-win32.whl", hash = "sha256:0678000bb9ac1475cd454c6b8c799206af8107e310843532b04d49649c717a47", size = 6525866 },
    { url = "https://files.pythonhosted.org/packages/31/0a/f354fb7176b81747d870f7991dc763e157a934c717b67b58456bc63da3df/numpy-2.2.6-cp311-cp311-win_amd64.whl", hash = "sha256:e8213002e427c69c45a52bbd94163084025f533a55a59d6f9c5b820774ef3303", size = 12907455 },
    { url = "https://files.pythonhosted.org/packages/82/5d/c00588b6cf18e1da539b45d3598d3557084990dcc4331960c15ee776ee41/numpy-2.2.6-cp312-cp312-macosx_10_13_x86_64.whl", hash = "sha256:41c5a21f4a04fa86436124d388f6ed60a9343a6f767fced1a8a71c3fbca038ff", size = 20875348 },
    { url = "https://files.pythonhosted.org/packages/66/ee/560deadcdde6c2f90200450d5938f63a34b37e27ebff162810f716f6a230/numpy-2.2.6-cp312-cp312-macosx_11_0_arm64.whl", hash = "sha256:de749064336d37e340f640b05f24e9e3dd678c57318c7289d222a8a2f543e90c", size = 14119362 },
    { url = "https://files.pythonhosted.org/packages/3c/65/4baa99f1c53b30adf0acd9a5519078871ddde8d2339dc5a7fde80d9d87da/numpy-2.2.6-cp312-cp312-macosx_14_0_arm64.whl", hash = "sha256:894b3a42502226a1cac872f840030665f33326fc3dac8e57c607905773cdcde3", size = 5084103 },
    { url = "https://files.pythonhosted.org/packages/cc/89/e5a34c071a0570cc40c9a54eb472d113eea6d002e9ae12bb3a8407fb912e/numpy-2.2.6-cp312-cp312-macosx_14_0_x86_64.whl", hash = "sha256:71594f7c51a18e728451bb50cc60a3ce4e6538822731b2933209a1f3614e9282", size = 6625382 },
    { url = "https://files.pythonhosted.org/packages/f8/35/8c80729f1ff76b3921d5c9487c7ac3de9b2a103b1cd05e905b3090513510/numpy-2.2.6-cp312-cp312-manylinux_2_17_aarch64.manylinux2014_aarch64.whl", hash = "sha256:f2618db89be1b4e05f7a1a847a9c1c0abd63e63a1607d892dd54668dd92faf87", size = 14018462 },
    { url = "https://files.pythonhosted.org/packages/8c/3d/1e1db36cfd41f895d266b103df00ca5b3cbe965184df824dec5c08c6b803/numpy-2.2.6-cp312-cp312-manylinux_2_17_x86_64.manylinux2014_x86_64.whl", hash = "sha256:fd83c01228a688733f1ded5201c678f0c53ecc1006ffbc404db9f7a899ac6249", size = 16527618 },
    { url = "https://files.pythonhosted.org/packages/61/c6/03ed30992602c85aa3cd95b9070a514f8b3c33e31124694438d88809ae36/numpy-2.2.6-cp312-cp312-musllinux_1_2_aarch64.whl", hash = "sha256:37c0ca431f82cd5fa716eca9506aefcabc247fb27ba69c5062a6d3ade8cf8f49", size = 15505511 },
    { url = "https://files.pythonhosted.org/packages/b7/25/5761d832a81df431e260719ec45de696414266613c9ee268394dd5ad8236/numpy-2.2.6-cp312-cp312-musllinux_1_2_x86_64.whl", hash = "sha256:fe27749d33bb772c80dcd84ae7e8df2adc920ae8297400dabec45f0dedb3f6de", size = 18313783 },
    { url = "https://files.pythonhosted.org/packages/57/0a/72d5a3527c5ebffcd47bde9162c39fae1f90138c961e5296491ce778e682/numpy-2.2.6-cp312-cp312-win32.whl", hash = "sha256:4eeaae00d789f66c7a25ac5f34b71a7035bb474e679f410e5e1a94deb24cf2d4", size = 6246506 },
    { url = "https://files.pythonhosted.org/packages/36/fa/8c9210162ca1b88529ab76b41ba02d433fd54fecaf6feb70ef9f124683f1/numpy-2.2.6-cp312-cp312-win_amd64.whl", hash = "sha256:c1f9540be57940698ed329904db803cf7a402f3fc200bfe599334c9bd84a40b2", size = 12614190 },
    { url = "https://files.pythonhosted.org/packages/f9/5c/6657823f4f594f72b5471f1db1ab12e26e890bb2e41897522d134d2a3e81/numpy-2.2.6-cp313-cp313-macosx_10_13_x86_64.whl", hash = "sha256:0811bb762109d9708cca4d0b13c4f67146e3c3b7cf8d34018c722adb2d957c84", size = 20867828 },
    { url = "https://files.pythonhosted.org/packages/dc/9e/14520dc3dadf3c803473bd07e9b2bd1b69bc583cb2497b47000fed2fa92f/numpy-2.2.6-cp313-cp313-macosx_11_0_arm64.whl", hash = "sha256:287cc3162b6f01463ccd86be154f284d0893d2b3ed7292439ea97eafa8170e0b", size = 14143006 },
    { url = "https://files.pythonhosted.org/packages/4f/06/7e96c57d90bebdce9918412087fc22ca9851cceaf5567a45c1f404480e9e/numpy-2.2.6-cp313-cp313-macosx_14_0_arm64.whl", hash = "sha256:f1372f041402e37e5e633e586f62aa53de2eac8d98cbfb822806ce4bbefcb74d", size = 5076765 },
    { url = "https://files.pythonhosted.org/packages/73/ed/63d920c23b4289fdac96ddbdd6132e9427790977d5457cd132f18e76eae0/numpy-2.2.6-cp313-cp313-macosx_14_0_x86_64.whl", hash = "sha256:55a4d33fa519660d69614a9fad433be87e5252f4b03850642f88993f7b2ca566", size = 6617736 },
    { url = "https://files.pythonhosted.org/packages/85/c5/e19c8f99d83fd377ec8c7e0cf627a8049746da54afc24ef0a0cb73d5dfb5/numpy-2.2.6-cp313-cp313-manylinux_2_17_aarch64.manylinux2014_aarch64.whl", hash = "sha256:f92729c95468a2f4f15e9bb94c432a9229d0d50de67304399627a943201baa2f", size = 14010719 },
    { url = "https://files.pythonhosted.org/packages/19/49/4df9123aafa7b539317bf6d342cb6d227e49f7a35b99c287a6109b13dd93/numpy-2.2.6-cp313-cp313-manylinux_2_17_x86_64.manylinux2014_x86_64.whl", hash = "sha256:1bc23a79bfabc5d056d106f9befb8d50c31ced2fbc70eedb8155aec74a45798f", size = 16526072 },
    { url = "https://files.pythonhosted.org/packages/b2/6c/04b5f47f4f32f7c2b0e7260442a8cbcf8168b0e1a41ff1495da42f42a14f/numpy-2.2.6-cp313-cp313-musllinux_1_2_aarch64.whl", hash = "sha256:e3143e4451880bed956e706a3220b4e5cf6172ef05fcc397f6f36a550b1dd868", size = 15503213 },
    { url = "https://files.pythonhosted.org/packages/17/0a/5cd92e352c1307640d5b6fec1b2ffb06cd0dabe7d7b8227f97933d378422/numpy-2.2.6-cp313-cp313-musllinux_1_2_x86_64.whl", hash = "sha256:b4f13750ce79751586ae2eb824ba7e1e8dba64784086c98cdbbcc6a42112ce0d", size = 18316632 },
    { url = "https://files.pythonhosted.org/packages/f0/3b/5cba2b1d88760ef86596ad0f3d484b1cbff7c115ae2429678465057c5155/numpy-2.2.6-cp313-cp313-win32.whl", hash = "sha256:5beb72339d9d4fa36522fc63802f469b13cdbe4fdab4a288f0c441b74272ebfd", size = 6244532 },
    { url = "https://files.pythonhosted.org/packages/cb/3b/d58c12eafcb298d4e6d0d40216866ab15f59e55d148a5658bb3132311fcf/numpy-2.2.6-cp313-cp313-win_amd64.whl", hash = "sha256:b0544343a702fa80c95ad5d3d608ea3599dd54d4632df855e4c8d24eb6ecfa1c", size = 12610885 },
    { url = "https://files.pythonhosted.org/packages/6b/9e/4bf918b818e516322db999ac25d00c75788ddfd2d2ade4fa66f1f38097e1/numpy-2.2.6-cp313-cp313t-macosx_10_13_x86_64.whl", hash = "sha256:0bca768cd85ae743b2affdc762d617eddf3bcf8724435498a1e80132d04879e6", size = 20963467 },
    { url = "https://files.pythonhosted.org/packages/61/66/d2de6b291507517ff2e438e13ff7b1e2cdbdb7cb40b3ed475377aece69f9/numpy-2.2.6-cp313-cp313t-macosx_11_0_arm64.whl", hash = "sha256:fc0c5673685c508a142ca65209b4e79ed6740a4ed6b2267dbba90f34b0b3cfda", size = 14225144 },
    { url = "https://files.pythonhosted.org/packages/e4/25/480387655407ead912e28ba3a820bc69af9adf13bcbe40b299d454ec011f/numpy-2.2.6-cp313-cp313t-macosx_14_0_arm64.whl", hash = "sha256:5bd4fc3ac8926b3819797a7c0e2631eb889b4118a9898c84f585a54d475b7e40", size = 5200217 },
    { url = "https://files.pythonhosted.org/packages/aa/4a/6e313b5108f53dcbf3aca0c0f3e9c92f4c10ce57a0a721851f9785872895/numpy-2.2.6-cp313-cp313t-macosx_14_0_x86_64.whl", hash = "sha256:fee4236c876c4e8369388054d02d0e9bb84821feb1a64dd59e137e6511a551f8", size = 6712014 },
    { url = "https://files.pythonhosted.org/packages/b7/30/172c2d5c4be71fdf476e9de553443cf8e25feddbe185e0bd88b096915bcc/numpy-2.2.6-cp313-cp313t-manylinux_2_17_aarch64.manylinux2014_aarch64.whl", hash = "sha256:e1dda9c7e08dc141e0247a5b8f49cf05984955246a327d4c48bda16821947b2f", size = 14077935 },
    { url = "https://files.pythonhosted.org/packages/12/fb/9e743f8d4e4d3c710902cf87af3512082ae3d43b945d5d16563f26ec251d/numpy-2.2.6-cp313-cp313t-manylinux_2_17_x86_64.manylinux2014_x86_64.whl", hash = "sha256:f447e6acb680fd307f40d3da4852208af94afdfab89cf850986c3ca00562f4fa", size = 16600122 },
    { url = "https://files.pythonhosted.org/packages/12/75/ee20da0e58d3a66f204f38916757e01e33a9737d0b22373b3eb5a27358f9/numpy-2.2.6-cp313-cp313t-musllinux_1_2_aarch64.whl", hash = "sha256:389d771b1623ec92636b0786bc4ae56abafad4a4c513d36a55dce14bd9ce8571", size = 15586143 },
    { url = "https://files.pythonhosted.org/packages/76/95/bef5b37f29fc5e739947e9ce5179ad402875633308504a52d188302319c8/numpy-2.2.6-cp313-cp313t-musllinux_1_2_x86_64.whl", hash = "sha256:8e9ace4a37db23421249ed236fdcdd457d671e25146786dfc96835cd951aa7c1", size = 18385260 },
    { url = "https://files.pythonhosted.org/packages/09/04/f2f83279d287407cf36a7a8053a5abe7be3622a4363337338f2585e4afda/numpy-2.2.6-cp313-cp313t-win32.whl", hash = "sha256:038613e9fb8c72b0a41f025a7e4c3f0b7a1b5d768ece4796b674c8f3fe13efff", size = 6377225 },
    { url = "https://files.pythonhosted.org/packages/67/0e/35082d13c09c02c011cf21570543d202ad929d961c02a147493cb0c2bdf5/numpy-2.2.6-cp313-cp313t-win_amd64.whl", hash = "sha256:6031dd6dfecc0cf9f668681a37648373bddd6421fff6c66ec1624eed0180ee06", size = 12771374 },
]

[[package]]
name = "openapi-pydantic"
version = "0.5.1"
source = { registry = "https://pypi.org/simple" }
dependencies = [
    { name = "pydantic" },
]
sdist = { url = "https://files.pythonhosted.org/packages/02/2e/58d83848dd1a79cb92ed8e63f6ba901ca282c5f09d04af9423ec26c56fd7/openapi_pydantic-0.5.1.tar.gz", hash = "sha256:ff6835af6bde7a459fb93eb93bb92b8749b754fc6e51b2f1590a19dc3005ee0d", size = 60892 }
wheels = [
    { url = "https://files.pythonhosted.org/packages/12/cf/03675d8bd8ecbf4445504d8071adab19f5f993676795708e36402ab38263/openapi_pydantic-0.5.1-py3-none-any.whl", hash = "sha256:a3a09ef4586f5bd760a8df7f43028b60cafb6d9f61de2acba9574766255ab146", size = 96381 },
]

[[package]]
name = "ortools"
version = "9.12.4544"
source = { registry = "https://pypi.org/simple" }
dependencies = [
    { name = "absl-py" },
    { name = "immutabledict" },
    { name = "numpy" },
    { name = "pandas" },
    { name = "protobuf" },
]
wheels = [
    { url = "https://files.pythonhosted.org/packages/7f/51/64eb9f787995df03600479448d5022661e3289155ba1dfbb1e36594a9906/ortools-9.12.4544-cp311-cp311-macosx_10_15_x86_64.whl", hash = "sha256:134209d45d6c348522d44acec578a2cb0a6ed11d909323cddb3f27581b8b680b", size = 20360065 },
    { url = "https://files.pythonhosted.org/packages/bf/4c/2b7581a9615e3e037a0cc416fee5f4515ed28d06b41c11d38264674b72ff/ortools-9.12.4544-cp311-cp311-macosx_11_0_arm64.whl", hash = "sha256:8b3ffd347ee3e42e0f9f40f055a4c3cdf47ce37bde29bfc9d28d8e7b750c1db7", size = 18350949 },
    { url = "https://files.pythonhosted.org/packages/b8/14/8ee9c871f408953c6042c27afcf942293217e5ab22130599ac17723b79a7/ortools-9.12.4544-cp311-cp311-manylinux_2_27_aarch64.manylinux_2_28_aarch64.whl", hash = "sha256:a05b85f0b25ddaf61bc9e1bbbfa7003a148631ce0ef6ac7c5674daa382ead11f", size = 23155252 },
    { url = "https://files.pythonhosted.org/packages/8d/61/96362100f3ae7eb430b17a67b499b744dadc0c5f823de100c922729d3fc0/ortools-9.12.4544-cp311-cp311-manylinux_2_27_x86_64.manylinux_2_28_x86_64.whl", hash = "sha256:b71e6d4207983a8c8ebba8ad4c6728dc4b669d5efaa126877487a9364256260d", size = 24946115 },
    { url = "https://files.pythonhosted.org/packages/8b/c4/3cd8e5fbc8e15ef78cbf688f19be949db0d806ee279f81108723cb72d4c1/ortools-9.12.4544-cp311-cp311-musllinux_1_2_x86_64.whl", hash = "sha256:84a79236b3c4fa5d080c2ff5e3ca8444f4e66aac1e18bc671dba4c14cf346213", size = 26686804 },
    { url = "https://files.pythonhosted.org/packages/44/e3/e3ccde08bce3347433a74582195853608d7e473eda2255badf81fe84ee30/ortools-9.12.4544-cp311-cp311-win_amd64.whl", hash = "sha256:68ca59b377e39db578a79bdca6ac940c44b52983892e77850360b91773affe27", size = 18060489 },
    { url = "https://files.pythonhosted.org/packages/1e/be/1c441fd1a28380388a6a79269f718ab48d139166eda635df471bd2f17f25/ortools-9.12.4544-cp312-cp312-macosx_10_15_x86_64.whl", hash = "sha256:16768b19fcb3053f44bd84c460cb978f2a29d74e3a5d9ba06123589feb10af12", size = 20356632 },
    { url = "https://files.pythonhosted.org/packages/89/77/ba188f8e796d4480e57f58b55cfdb52a7e8e60c85650a5e7819c2d7a3c31/ortools-9.12.4544-cp312-cp312-macosx_11_0_arm64.whl", hash = "sha256:67fe1b865327745678a24066d826db25a1019aa207ea9017ca01af2cf2145652", size = 18347780 },
    { url = "https://files.pythonhosted.org/packages/35/af/59a1d23e038034db124f45948ad4ad4a8ab611fb5fdbb91e6055ede67882/ortools-9.12.4544-cp312-cp312-manylinux_2_27_aarch64.manylinux_2_28_aarch64.whl", hash = "sha256:5550fe9ee552b7b8ed01cad91d58a68ec0e48cd40dd2779c10b1991429a77058", size = 23149421 },
    { url = "https://files.pythonhosted.org/packages/6a/ae/44031d5cf13d82e9025ff8125705daf6ea9b84fd260f14487a76289e4bd4/ortools-9.12.4544-cp312-cp312-manylinux_2_27_x86_64.manylinux_2_28_x86_64.whl", hash = "sha256:922121d6f48f8eeb1eb88a8c645ff00b61f60856319314ce2b8f220fab896083", size = 24950806 },
    { url = "https://files.pythonhosted.org/packages/ba/80/8e47c0cfd6f293674a4c52f111c0cae86f9e74d3b14f8c38dc6e1160e93a/ortools-9.12.4544-cp312-cp312-musllinux_1_2_x86_64.whl", hash = "sha256:e29f24c4a8bbf3cc0ab7a3d32809d578b15ac35d8d1954b660f6951f8205dd30", size = 26690596 },
    { url = "https://files.pythonhosted.org/packages/2b/80/c3bd82d246d7c32176b13504743ce8e8e5e3f0b17fa79bc0747fc4e090bf/ortools-9.12.4544-cp312-cp312-win_amd64.whl", hash = "sha256:4faee45703acf4d12efbb2d8b6b3da09bfadecf1404ccbe4ea5fad687ed350b2", size = 18073509 },
    { url = "https://files.pythonhosted.org/packages/48/85/375d7ca6cf8eeeecb60b3870e008d33426950412edee905d9f867ebe7dba/ortools-9.12.4544-cp313-cp313-macosx_10_15_x86_64.whl", hash = "sha256:4f53c87604fa3bd106ab3001dc6527049f472904d005bb8564268de18258424f", size = 20374277 },
    { url = "https://files.pythonhosted.org/packages/d0/8e/2e8ac0ff2842320906dd60ee6cfac32a7fc1fd84bf80988434450c59801e/ortools-9.12.4544-cp313-cp313-macosx_11_0_arm64.whl", hash = "sha256:79d5f417968369465e2c37c1f9f596715cd7ffc803d7ff232743b7eeadbb6c9c", size = 18365494 },
    { url = "https://files.pythonhosted.org/packages/73/c5/9fdd9aa54ffc92f2b61140917ea21bd667798ccbe002f13b06b0411c3ba5/ortools-9.12.4544-cp313-cp313-manylinux_2_27_aarch64.manylinux_2_28_aarch64.whl", hash = "sha256:cb2b5ba34373be3a02b393cc0c28cde0f24045d4ccd3b73376e4fd3193523e7b", size = 23149235 },
    { url = "https://files.pythonhosted.org/packages/29/2c/c403ca7d8709c60f6f42bcf99d408e1453e50e91a33365fbe18024b2327e/ortools-9.12.4544-cp313-cp313-manylinux_2_27_x86_64.manylinux_2_28_x86_64.whl", hash = "sha256:ef58e80d19b5215849c008e9b64edf158cb00b893c8a4adf2c7a1510bb3776d8", size = 24951700 },
    { url = "https://files.pythonhosted.org/packages/4e/30/70d0f4538133915eaec0985505508a4c8cd876db5b86c26ca45424a103df/ortools-9.12.4544-cp313-cp313-musllinux_1_2_x86_64.whl", hash = "sha256:1a24981e45514d3d72ce2b8f17eb3187a988a5b2347610214a8f96b222a6a42a", size = 26691376 },
    { url = "https://files.pythonhosted.org/packages/36/a0/6c36a435ac41d21eb22ed1ed906c77b76a9b0067470cc9a33731436903ff/ortools-9.12.4544-cp313-cp313-win_amd64.whl", hash = "sha256:72988c82a77f6ab9767e9e77ea6fc99dc9ab492f33f10639ad48cfb551e70618", size = 18090421 },
    { url = "https://files.pythonhosted.org/packages/15/bb/6fb53aac1391e00af2eef795309a7cefdcf10b25ac2b25ac45e846ce538e/ortools-9.12.4544-cp313-cp313t-manylinux_2_27_x86_64.manylinux_2_28_x86_64.whl", hash = "sha256:0e8f6d8d465a6b9f6903b94e7a9e45cfa222dded0e7b814b7e5d40bb6bfb37ba", size = 24962623 },
    { url = "https://files.pythonhosted.org/packages/4e/6e/18b47852028e421cefacfea53664dea694c55c14957583554c4cb6413a47/ortools-9.12.4544-cp313-cp313t-musllinux_1_2_x86_64.whl", hash = "sha256:50997eab76489cba017be6847c76d23ae78d5ca25d359517c51cd1973c4cce6e", size = 26702363 },
]

[[package]]
name = "packaging"
version = "25.0"
source = { registry = "https://pypi.org/simple" }
sdist = { url = "https://files.pythonhosted.org/packages/a1/d4/1fc4078c65507b51b96ca8f8c3ba19e6a61c8253c72794544580a7b6c24d/packaging-25.0.tar.gz", hash = "sha256:d443872c98d677bf60f6a1f2f8c1cb748e8fe762d2bf9d3148b5599295b0fc4f", size = 165727 }
wheels = [
    { url = "https://files.pythonhosted.org/packages/20/12/38679034af332785aac8774540895e234f4d07f7545804097de4b666afd8/packaging-25.0-py3-none-any.whl", hash = "sha256:29572ef2b1f17581046b3a2227d5c611fb25ec70ca1ba8554b24b0e69331a484", size = 66469 },
]

[[package]]
name = "pandas"
version = "2.2.3"
source = { registry = "https://pypi.org/simple" }
dependencies = [
    { name = "numpy" },
    { name = "python-dateutil" },
    { name = "pytz" },
    { name = "tzdata" },
]
sdist = { url = "https://files.pythonhosted.org/packages/9c/d6/9f8431bacc2e19dca897724cd097b1bb224a6ad5433784a44b587c7c13af/pandas-2.2.3.tar.gz", hash = "sha256:4f18ba62b61d7e192368b84517265a99b4d7ee8912f8708660fb4a366cc82667", size = 4399213 }
wheels = [
    { url = "https://files.pythonhosted.org/packages/a8/44/d9502bf0ed197ba9bf1103c9867d5904ddcaf869e52329787fc54ed70cc8/pandas-2.2.3-cp311-cp311-macosx_10_9_x86_64.whl", hash = "sha256:66108071e1b935240e74525006034333f98bcdb87ea116de573a6a0dccb6c039", size = 12602222 },
    { url = "https://files.pythonhosted.org/packages/52/11/9eac327a38834f162b8250aab32a6781339c69afe7574368fffe46387edf/pandas-2.2.3-cp311-cp311-macosx_11_0_arm64.whl", hash = "sha256:7c2875855b0ff77b2a64a0365e24455d9990730d6431b9e0ee18ad8acee13dbd", size = 11321274 },
    { url = "https://files.pythonhosted.org/packages/45/fb/c4beeb084718598ba19aa9f5abbc8aed8b42f90930da861fcb1acdb54c3a/pandas-2.2.3-cp311-cp311-manylinux2014_aarch64.manylinux_2_17_aarch64.whl", hash = "sha256:cd8d0c3be0515c12fed0bdbae072551c8b54b7192c7b1fda0ba56059a0179698", size = 15579836 },
    { url = "https://files.pythonhosted.org/packages/cd/5f/4dba1d39bb9c38d574a9a22548c540177f78ea47b32f99c0ff2ec499fac5/pandas-2.2.3-cp311-cp311-manylinux_2_17_x86_64.manylinux2014_x86_64.whl", hash = "sha256:c124333816c3a9b03fbeef3a9f230ba9a737e9e5bb4060aa2107a86cc0a497fc", size = 13058505 },
    { url = "https://files.pythonhosted.org/packages/b9/57/708135b90391995361636634df1f1130d03ba456e95bcf576fada459115a/pandas-2.2.3-cp311-cp311-musllinux_1_2_aarch64.whl", hash = "sha256:63cc132e40a2e084cf01adf0775b15ac515ba905d7dcca47e9a251819c575ef3", size = 16744420 },
    { url = "https://files.pythonhosted.org/packages/86/4a/03ed6b7ee323cf30404265c284cee9c65c56a212e0a08d9ee06984ba2240/pandas-2.2.3-cp311-cp311-musllinux_1_2_x86_64.whl", hash = "sha256:29401dbfa9ad77319367d36940cd8a0b3a11aba16063e39632d98b0e931ddf32", size = 14440457 },
    { url = "https://files.pythonhosted.org/packages/ed/8c/87ddf1fcb55d11f9f847e3c69bb1c6f8e46e2f40ab1a2d2abadb2401b007/pandas-2.2.3-cp311-cp311-win_amd64.whl", hash = "sha256:3fc6873a41186404dad67245896a6e440baacc92f5b716ccd1bc9ed2995ab2c5", size = 11617166 },
    { url = "https://files.pythonhosted.org/packages/17/a3/fb2734118db0af37ea7433f57f722c0a56687e14b14690edff0cdb4b7e58/pandas-2.2.3-cp312-cp312-macosx_10_9_x86_64.whl", hash = "sha256:b1d432e8d08679a40e2a6d8b2f9770a5c21793a6f9f47fdd52c5ce1948a5a8a9", size = 12529893 },
    { url = "https://files.pythonhosted.org/packages/e1/0c/ad295fd74bfac85358fd579e271cded3ac969de81f62dd0142c426b9da91/pandas-2.2.3-cp312-cp312-macosx_11_0_arm64.whl", hash = "sha256:a5a1595fe639f5988ba6a8e5bc9649af3baf26df3998a0abe56c02609392e0a4", size = 11363475 },
    { url = "https://files.pythonhosted.org/packages/c6/2a/4bba3f03f7d07207481fed47f5b35f556c7441acddc368ec43d6643c5777/pandas-2.2.3-cp312-cp312-manylinux2014_aarch64.manylinux_2_17_aarch64.whl", hash = "sha256:5de54125a92bb4d1c051c0659e6fcb75256bf799a732a87184e5ea503965bce3", size = 15188645 },
    { url = "https://files.pythonhosted.org/packages/38/f8/d8fddee9ed0d0c0f4a2132c1dfcf0e3e53265055da8df952a53e7eaf178c/pandas-2.2.3-cp312-cp312-manylinux_2_17_x86_64.manylinux2014_x86_64.whl", hash = "sha256:fffb8ae78d8af97f849404f21411c95062db1496aeb3e56f146f0355c9989319", size = 12739445 },
    { url = "https://files.pythonhosted.org/packages/20/e8/45a05d9c39d2cea61ab175dbe6a2de1d05b679e8de2011da4ee190d7e748/pandas-2.2.3-cp312-cp312-musllinux_1_2_aarch64.whl", hash = "sha256:6dfcb5ee8d4d50c06a51c2fffa6cff6272098ad6540aed1a76d15fb9318194d8", size = 16359235 },
    { url = "https://files.pythonhosted.org/packages/1d/99/617d07a6a5e429ff90c90da64d428516605a1ec7d7bea494235e1c3882de/pandas-2.2.3-cp312-cp312-musllinux_1_2_x86_64.whl", hash = "sha256:062309c1b9ea12a50e8ce661145c6aab431b1e99530d3cd60640e255778bd43a", size = 14056756 },
    { url = "https://files.pythonhosted.org/packages/29/d4/1244ab8edf173a10fd601f7e13b9566c1b525c4f365d6bee918e68381889/pandas-2.2.3-cp312-cp312-win_amd64.whl", hash = "sha256:59ef3764d0fe818125a5097d2ae867ca3fa64df032331b7e0917cf5d7bf66b13", size = 11504248 },
    { url = "https://files.pythonhosted.org/packages/64/22/3b8f4e0ed70644e85cfdcd57454686b9057c6c38d2f74fe4b8bc2527214a/pandas-2.2.3-cp313-cp313-macosx_10_13_x86_64.whl", hash = "sha256:f00d1345d84d8c86a63e476bb4955e46458b304b9575dcf71102b5c705320015", size = 12477643 },
    { url = "https://files.pythonhosted.org/packages/e4/93/b3f5d1838500e22c8d793625da672f3eec046b1a99257666c94446969282/pandas-2.2.3-cp313-cp313-macosx_11_0_arm64.whl", hash = "sha256:3508d914817e153ad359d7e069d752cdd736a247c322d932eb89e6bc84217f28", size = 11281573 },
    { url = "https://files.pythonhosted.org/packages/f5/94/6c79b07f0e5aab1dcfa35a75f4817f5c4f677931d4234afcd75f0e6a66ca/pandas-2.2.3-cp313-cp313-manylinux2014_aarch64.manylinux_2_17_aarch64.whl", hash = "sha256:22a9d949bfc9a502d320aa04e5d02feab689d61da4e7764b62c30b991c42c5f0", size = 15196085 },
    { url = "https://files.pythonhosted.org/packages/e8/31/aa8da88ca0eadbabd0a639788a6da13bb2ff6edbbb9f29aa786450a30a91/pandas-2.2.3-cp313-cp313-manylinux_2_17_x86_64.manylinux2014_x86_64.whl", hash = "sha256:f3a255b2c19987fbbe62a9dfd6cff7ff2aa9ccab3fc75218fd4b7530f01efa24", size = 12711809 },
    { url = "https://files.pythonhosted.org/packages/ee/7c/c6dbdb0cb2a4344cacfb8de1c5808ca885b2e4dcfde8008266608f9372af/pandas-2.2.3-cp313-cp313-musllinux_1_2_aarch64.whl", hash = "sha256:800250ecdadb6d9c78eae4990da62743b857b470883fa27f652db8bdde7f6659", size = 16356316 },
    { url = "https://files.pythonhosted.org/packages/57/b7/8b757e7d92023b832869fa8881a992696a0bfe2e26f72c9ae9f255988d42/pandas-2.2.3-cp313-cp313-musllinux_1_2_x86_64.whl", hash = "sha256:6374c452ff3ec675a8f46fd9ab25c4ad0ba590b71cf0656f8b6daa5202bca3fb", size = 14022055 },
    { url = "https://files.pythonhosted.org/packages/3b/bc/4b18e2b8c002572c5a441a64826252ce5da2aa738855747247a971988043/pandas-2.2.3-cp313-cp313-win_amd64.whl", hash = "sha256:61c5ad4043f791b61dd4752191d9f07f0ae412515d59ba8f005832a532f8736d", size = 11481175 },
    { url = "https://files.pythonhosted.org/packages/76/a3/a5d88146815e972d40d19247b2c162e88213ef51c7c25993942c39dbf41d/pandas-2.2.3-cp313-cp313t-macosx_10_13_x86_64.whl", hash = "sha256:3b71f27954685ee685317063bf13c7709a7ba74fc996b84fc6821c59b0f06468", size = 12615650 },
    { url = "https://files.pythonhosted.org/packages/9c/8c/f0fd18f6140ddafc0c24122c8a964e48294acc579d47def376fef12bcb4a/pandas-2.2.3-cp313-cp313t-macosx_11_0_arm64.whl", hash = "sha256:38cf8125c40dae9d5acc10fa66af8ea6fdf760b2714ee482ca691fc66e6fcb18", size = 11290177 },
    { url = "https://files.pythonhosted.org/packages/ed/f9/e995754eab9c0f14c6777401f7eece0943840b7a9fc932221c19d1abee9f/pandas-2.2.3-cp313-cp313t-manylinux2014_aarch64.manylinux_2_17_aarch64.whl", hash = "sha256:ba96630bc17c875161df3818780af30e43be9b166ce51c9a18c1feae342906c2", size = 14651526 },
    { url = "https://files.pythonhosted.org/packages/25/b0/98d6ae2e1abac4f35230aa756005e8654649d305df9a28b16b9ae4353bff/pandas-2.2.3-cp313-cp313t-manylinux_2_17_x86_64.manylinux2014_x86_64.whl", hash = "sha256:1db71525a1538b30142094edb9adc10be3f3e176748cd7acc2240c2f2e5aa3a4", size = 11871013 },
    { url = "https://files.pythonhosted.org/packages/cc/57/0f72a10f9db6a4628744c8e8f0df4e6e21de01212c7c981d31e50ffc8328/pandas-2.2.3-cp313-cp313t-musllinux_1_2_aarch64.whl", hash = "sha256:15c0e1e02e93116177d29ff83e8b1619c93ddc9c49083f237d4312337a61165d", size = 15711620 },
    { url = "https://files.pythonhosted.org/packages/ab/5f/b38085618b950b79d2d9164a711c52b10aefc0ae6833b96f626b7021b2ed/pandas-2.2.3-cp313-cp313t-musllinux_1_2_x86_64.whl", hash = "sha256:ad5b65698ab28ed8d7f18790a0dc58005c7629f227be9ecc1072aa74c0c1d43a", size = 13098436 },
]

[[package]]
name = "pbr"
version = "6.1.1"
source = { registry = "https://pypi.org/simple" }
dependencies = [
    { name = "setuptools" },
]
sdist = { url = "https://files.pythonhosted.org/packages/01/d2/510cc0d218e753ba62a1bc1434651db3cd797a9716a0a66cc714cb4f0935/pbr-6.1.1.tar.gz", hash = "sha256:93ea72ce6989eb2eed99d0f75721474f69ad88128afdef5ac377eb797c4bf76b", size = 125702 }
wheels = [
    { url = "https://files.pythonhosted.org/packages/47/ac/684d71315abc7b1214d59304e23a982472967f6bf4bde5a98f1503f648dc/pbr-6.1.1-py2.py3-none-any.whl", hash = "sha256:38d4daea5d9fa63b3f626131b9d34947fd0c8be9b05a29276870580050a25a76", size = 108997 },
]

[[package]]
name = "pluggy"
version = "1.6.0"
source = { registry = "https://pypi.org/simple" }
sdist = { url = "https://files.pythonhosted.org/packages/f9/e2/3e91f31a7d2b083fe6ef3fa267035b518369d9511ffab804f839851d2779/pluggy-1.6.0.tar.gz", hash = "sha256:7dcc130b76258d33b90f61b658791dede3486c3e6bfb003ee5c9bfb396dd22f3", size = 69412 }
wheels = [
    { url = "https://files.pythonhosted.org/packages/54/20/4d324d65cc6d9205fabedc306948156824eb9f0ee1633355a8f7ec5c66bf/pluggy-1.6.0-py3-none-any.whl", hash = "sha256:e920276dd6813095e9377c0bc5566d94c932c33b27a3e3945d8389c374dd4746", size = 20538 },
]

[[package]]
name = "protobuf"
version = "5.29.4"
source = { registry = "https://pypi.org/simple" }
sdist = { url = "https://files.pythonhosted.org/packages/17/7d/b9dca7365f0e2c4fa7c193ff795427cfa6290147e5185ab11ece280a18e7/protobuf-5.29.4.tar.gz", hash = "sha256:4f1dfcd7997b31ef8f53ec82781ff434a28bf71d9102ddde14d076adcfc78c99", size = 424902 }
wheels = [
    { url = "https://files.pythonhosted.org/packages/9a/b2/043a1a1a20edd134563699b0e91862726a0dc9146c090743b6c44d798e75/protobuf-5.29.4-cp310-abi3-win32.whl", hash = "sha256:13eb236f8eb9ec34e63fc8b1d6efd2777d062fa6aaa68268fb67cf77f6839ad7", size = 422709 },
    { url = "https://files.pythonhosted.org/packages/79/fc/2474b59570daa818de6124c0a15741ee3e5d6302e9d6ce0bdfd12e98119f/protobuf-5.29.4-cp310-abi3-win_amd64.whl", hash = "sha256:bcefcdf3976233f8a502d265eb65ea740c989bacc6c30a58290ed0e519eb4b8d", size = 434506 },
    { url = "https://files.pythonhosted.org/packages/46/de/7c126bbb06aa0f8a7b38aaf8bd746c514d70e6a2a3f6dd460b3b7aad7aae/protobuf-5.29.4-cp38-abi3-macosx_10_9_universal2.whl", hash = "sha256:307ecba1d852ec237e9ba668e087326a67564ef83e45a0189a772ede9e854dd0", size = 417826 },
    { url = "https://files.pythonhosted.org/packages/a2/b5/bade14ae31ba871a139aa45e7a8183d869efe87c34a4850c87b936963261/protobuf-5.29.4-cp38-abi3-manylinux2014_aarch64.whl", hash = "sha256:aec4962f9ea93c431d5714ed1be1c93f13e1a8618e70035ba2b0564d9e633f2e", size = 319574 },
    { url = "https://files.pythonhosted.org/packages/46/88/b01ed2291aae68b708f7d334288ad5fb3e7aa769a9c309c91a0d55cb91b0/protobuf-5.29.4-cp38-abi3-manylinux2014_x86_64.whl", hash = "sha256:d7d3f7d1d5a66ed4942d4fefb12ac4b14a29028b209d4bfb25c68ae172059922", size = 319672 },
    { url = "https://files.pythonhosted.org/packages/12/fb/a586e0c973c95502e054ac5f81f88394f24ccc7982dac19c515acd9e2c93/protobuf-5.29.4-py3-none-any.whl", hash = "sha256:3fde11b505e1597f71b875ef2fc52062b6a9740e5f7c8997ce878b6009145862", size = 172551 },
]

[[package]]
name = "pulp"
version = "3.1.1"
source = { registry = "https://pypi.org/simple" }
sdist = { url = "https://files.pythonhosted.org/packages/fb/92/bf4b947ec8aac629b835b588e70664c1d0150a8369f798b6c5adb32e39ba/pulp-3.1.1.tar.gz", hash = "sha256:300a330e917c9ca9ac7fda6f5849bbf30d489c368117f197a3e3fd0bc1966d95", size = 16294046 }
wheels = [
    { url = "https://files.pythonhosted.org/packages/f5/78/54928786de173be3210963d198e4a7d037f9bf5dd327430090bf6c52e152/pulp-3.1.1-py3-none-any.whl", hash = "sha256:ad9d46afaf78a708270a2fa9b38e56536584c048dfbd7a6dbc719abee1051261", size = 16375371 },
]

[[package]]
name = "pydantic"
version = "2.11.5"
source = { registry = "https://pypi.org/simple" }
dependencies = [
    { name = "annotated-types" },
    { name = "pydantic-core" },
    { name = "typing-extensions" },
    { name = "typing-inspection" },
]
sdist = { url = "https://files.pythonhosted.org/packages/f0/86/8ce9040065e8f924d642c58e4a344e33163a07f6b57f836d0d734e0ad3fb/pydantic-2.11.5.tar.gz", hash = "sha256:7f853db3d0ce78ce8bbb148c401c2cdd6431b3473c0cdff2755c7690952a7b7a", size = 787102 }
wheels = [
    { url = "https://files.pythonhosted.org/packages/b5/69/831ed22b38ff9b4b64b66569f0e5b7b97cf3638346eb95a2147fdb49ad5f/pydantic-2.11.5-py3-none-any.whl", hash = "sha256:f9c26ba06f9747749ca1e5c94d6a85cb84254577553c8785576fd38fa64dc0f7", size = 444229 },
]

[[package]]
name = "pydantic-core"
version = "2.33.2"
source = { registry = "https://pypi.org/simple" }
dependencies = [
    { name = "typing-extensions" },
]
sdist = { url = "https://files.pythonhosted.org/packages/ad/88/5f2260bdfae97aabf98f1778d43f69574390ad787afb646292a638c923d4/pydantic_core-2.33.2.tar.gz", hash = "sha256:7cb8bc3605c29176e1b105350d2e6474142d7c1bd1d9327c4a9bdb46bf827acc", size = 435195 }
wheels = [
    { url = "https://files.pythonhosted.org/packages/3f/8d/71db63483d518cbbf290261a1fc2839d17ff89fce7089e08cad07ccfce67/pydantic_core-2.33.2-cp311-cp311-macosx_10_12_x86_64.whl", hash = "sha256:4c5b0a576fb381edd6d27f0a85915c6daf2f8138dc5c267a57c08a62900758c7", size = 2028584 },
    { url = "https://files.pythonhosted.org/packages/24/2f/3cfa7244ae292dd850989f328722d2aef313f74ffc471184dc509e1e4e5a/pydantic_core-2.33.2-cp311-cp311-macosx_11_0_arm64.whl", hash = "sha256:e799c050df38a639db758c617ec771fd8fb7a5f8eaaa4b27b101f266b216a246", size = 1855071 },
    { url = "https://files.pythonhosted.org/packages/b3/d3/4ae42d33f5e3f50dd467761304be2fa0a9417fbf09735bc2cce003480f2a/pydantic_core-2.33.2-cp311-cp311-manylinux_2_17_aarch64.manylinux2014_aarch64.whl", hash = "sha256:dc46a01bf8d62f227d5ecee74178ffc448ff4e5197c756331f71efcc66dc980f", size = 1897823 },
    { url = "https://files.pythonhosted.org/packages/f4/f3/aa5976e8352b7695ff808599794b1fba2a9ae2ee954a3426855935799488/pydantic_core-2.33.2-cp311-cp311-manylinux_2_17_armv7l.manylinux2014_armv7l.whl", hash = "sha256:a144d4f717285c6d9234a66778059f33a89096dfb9b39117663fd8413d582dcc", size = 1983792 },
    { url = "https://files.pythonhosted.org/packages/d5/7a/cda9b5a23c552037717f2b2a5257e9b2bfe45e687386df9591eff7b46d28/pydantic_core-2.33.2-cp311-cp311-manylinux_2_17_ppc64le.manylinux2014_ppc64le.whl", hash = "sha256:73cf6373c21bc80b2e0dc88444f41ae60b2f070ed02095754eb5a01df12256de", size = 2136338 },
    { url = "https://files.pythonhosted.org/packages/2b/9f/b8f9ec8dd1417eb9da784e91e1667d58a2a4a7b7b34cf4af765ef663a7e5/pydantic_core-2.33.2-cp311-cp311-manylinux_2_17_s390x.manylinux2014_s390x.whl", hash = "sha256:3dc625f4aa79713512d1976fe9f0bc99f706a9dee21dfd1810b4bbbf228d0e8a", size = 2730998 },
    { url = "https://files.pythonhosted.org/packages/47/bc/cd720e078576bdb8255d5032c5d63ee5c0bf4b7173dd955185a1d658c456/pydantic_core-2.33.2-cp311-cp311-manylinux_2_17_x86_64.manylinux2014_x86_64.whl", hash = "sha256:881b21b5549499972441da4758d662aeea93f1923f953e9cbaff14b8b9565aef", size = 2003200 },
    { url = "https://files.pythonhosted.org/packages/ca/22/3602b895ee2cd29d11a2b349372446ae9727c32e78a94b3d588a40fdf187/pydantic_core-2.33.2-cp311-cp311-manylinux_2_5_i686.manylinux1_i686.whl", hash = "sha256:bdc25f3681f7b78572699569514036afe3c243bc3059d3942624e936ec93450e", size = 2113890 },
    { url = "https://files.pythonhosted.org/packages/ff/e6/e3c5908c03cf00d629eb38393a98fccc38ee0ce8ecce32f69fc7d7b558a7/pydantic_core-2.33.2-cp311-cp311-musllinux_1_1_aarch64.whl", hash = "sha256:fe5b32187cbc0c862ee201ad66c30cf218e5ed468ec8dc1cf49dec66e160cc4d", size = 2073359 },
    { url = "https://files.pythonhosted.org/packages/12/e7/6a36a07c59ebefc8777d1ffdaf5ae71b06b21952582e4b07eba88a421c79/pydantic_core-2.33.2-cp311-cp311-musllinux_1_1_armv7l.whl", hash = "sha256:bc7aee6f634a6f4a95676fcb5d6559a2c2a390330098dba5e5a5f28a2e4ada30", size = 2245883 },
    { url = "https://files.pythonhosted.org/packages/16/3f/59b3187aaa6cc0c1e6616e8045b284de2b6a87b027cce2ffcea073adf1d2/pydantic_core-2.33.2-cp311-cp311-musllinux_1_1_x86_64.whl", hash = "sha256:235f45e5dbcccf6bd99f9f472858849f73d11120d76ea8707115415f8e5ebebf", size = 2241074 },
    { url = "https://files.pythonhosted.org/packages/e0/ed/55532bb88f674d5d8f67ab121a2a13c385df382de2a1677f30ad385f7438/pydantic_core-2.33.2-cp311-cp311-win32.whl", hash = "sha256:6368900c2d3ef09b69cb0b913f9f8263b03786e5b2a387706c5afb66800efd51", size = 1910538 },
    { url = "https://files.pythonhosted.org/packages/fe/1b/25b7cccd4519c0b23c2dd636ad39d381abf113085ce4f7bec2b0dc755eb1/pydantic_core-2.33.2-cp311-cp311-win_amd64.whl", hash = "sha256:1e063337ef9e9820c77acc768546325ebe04ee38b08703244c1309cccc4f1bab", size = 1952909 },
    { url = "https://files.pythonhosted.org/packages/49/a9/d809358e49126438055884c4366a1f6227f0f84f635a9014e2deb9b9de54/pydantic_core-2.33.2-cp311-cp311-win_arm64.whl", hash = "sha256:6b99022f1d19bc32a4c2a0d544fc9a76e3be90f0b3f4af413f87d38749300e65", size = 1897786 },
    { url = "https://files.pythonhosted.org/packages/18/8a/2b41c97f554ec8c71f2a8a5f85cb56a8b0956addfe8b0efb5b3d77e8bdc3/pydantic_core-2.33.2-cp312-cp312-macosx_10_12_x86_64.whl", hash = "sha256:a7ec89dc587667f22b6a0b6579c249fca9026ce7c333fc142ba42411fa243cdc", size = 2009000 },
    { url = "https://files.pythonhosted.org/packages/a1/02/6224312aacb3c8ecbaa959897af57181fb6cf3a3d7917fd44d0f2917e6f2/pydantic_core-2.33.2-cp312-cp312-macosx_11_0_arm64.whl", hash = "sha256:3c6db6e52c6d70aa0d00d45cdb9b40f0433b96380071ea80b09277dba021ddf7", size = 1847996 },
    { url = "https://files.pythonhosted.org/packages/d6/46/6dcdf084a523dbe0a0be59d054734b86a981726f221f4562aed313dbcb49/pydantic_core-2.33.2-cp312-cp312-manylinux_2_17_aarch64.manylinux2014_aarch64.whl", hash = "sha256:4e61206137cbc65e6d5256e1166f88331d3b6238e082d9f74613b9b765fb9025", size = 1880957 },
    { url = "https://files.pythonhosted.org/packages/ec/6b/1ec2c03837ac00886ba8160ce041ce4e325b41d06a034adbef11339ae422/pydantic_core-2.33.2-cp312-cp312-manylinux_2_17_armv7l.manylinux2014_armv7l.whl", hash = "sha256:eb8c529b2819c37140eb51b914153063d27ed88e3bdc31b71198a198e921e011", size = 1964199 },
    { url = "https://files.pythonhosted.org/packages/2d/1d/6bf34d6adb9debd9136bd197ca72642203ce9aaaa85cfcbfcf20f9696e83/pydantic_core-2.33.2-cp312-cp312-manylinux_2_17_ppc64le.manylinux2014_ppc64le.whl", hash = "sha256:c52b02ad8b4e2cf14ca7b3d918f3eb0ee91e63b3167c32591e57c4317e134f8f", size = 2120296 },
    { url = "https://files.pythonhosted.org/packages/e0/94/2bd0aaf5a591e974b32a9f7123f16637776c304471a0ab33cf263cf5591a/pydantic_core-2.33.2-cp312-cp312-manylinux_2_17_s390x.manylinux2014_s390x.whl", hash = "sha256:96081f1605125ba0855dfda83f6f3df5ec90c61195421ba72223de35ccfb2f88", size = 2676109 },
    { url = "https://files.pythonhosted.org/packages/f9/41/4b043778cf9c4285d59742281a769eac371b9e47e35f98ad321349cc5d61/pydantic_core-2.33.2-cp312-cp312-manylinux_2_17_x86_64.manylinux2014_x86_64.whl", hash = "sha256:8f57a69461af2a5fa6e6bbd7a5f60d3b7e6cebb687f55106933188e79ad155c1", size = 2002028 },
    { url = "https://files.pythonhosted.org/packages/cb/d5/7bb781bf2748ce3d03af04d5c969fa1308880e1dca35a9bd94e1a96a922e/pydantic_core-2.33.2-cp312-cp312-manylinux_2_5_i686.manylinux1_i686.whl", hash = "sha256:572c7e6c8bb4774d2ac88929e3d1f12bc45714ae5ee6d9a788a9fb35e60bb04b", size = 2100044 },
    { url = "https://files.pythonhosted.org/packages/fe/36/def5e53e1eb0ad896785702a5bbfd25eed546cdcf4087ad285021a90ed53/pydantic_core-2.33.2-cp312-cp312-musllinux_1_1_aarch64.whl", hash = "sha256:db4b41f9bd95fbe5acd76d89920336ba96f03e149097365afe1cb092fceb89a1", size = 2058881 },
    { url = "https://files.pythonhosted.org/packages/01/6c/57f8d70b2ee57fc3dc8b9610315949837fa8c11d86927b9bb044f8705419/pydantic_core-2.33.2-cp312-cp312-musllinux_1_1_armv7l.whl", hash = "sha256:fa854f5cf7e33842a892e5c73f45327760bc7bc516339fda888c75ae60edaeb6", size = 2227034 },
    { url = "https://files.pythonhosted.org/packages/27/b9/9c17f0396a82b3d5cbea4c24d742083422639e7bb1d5bf600e12cb176a13/pydantic_core-2.33.2-cp312-cp312-musllinux_1_1_x86_64.whl", hash = "sha256:5f483cfb75ff703095c59e365360cb73e00185e01aaea067cd19acffd2ab20ea", size = 2234187 },
    { url = "https://files.pythonhosted.org/packages/b0/6a/adf5734ffd52bf86d865093ad70b2ce543415e0e356f6cacabbc0d9ad910/pydantic_core-2.33.2-cp312-cp312-win32.whl", hash = "sha256:9cb1da0f5a471435a7bc7e439b8a728e8b61e59784b2af70d7c169f8dd8ae290", size = 1892628 },
    { url = "https://files.pythonhosted.org/packages/43/e4/5479fecb3606c1368d496a825d8411e126133c41224c1e7238be58b87d7e/pydantic_core-2.33.2-cp312-cp312-win_amd64.whl", hash = "sha256:f941635f2a3d96b2973e867144fde513665c87f13fe0e193c158ac51bfaaa7b2", size = 1955866 },
    { url = "https://files.pythonhosted.org/packages/0d/24/8b11e8b3e2be9dd82df4b11408a67c61bb4dc4f8e11b5b0fc888b38118b5/pydantic_core-2.33.2-cp312-cp312-win_arm64.whl", hash = "sha256:cca3868ddfaccfbc4bfb1d608e2ccaaebe0ae628e1416aeb9c4d88c001bb45ab", size = 1888894 },
    { url = "https://files.pythonhosted.org/packages/46/8c/99040727b41f56616573a28771b1bfa08a3d3fe74d3d513f01251f79f172/pydantic_core-2.33.2-cp313-cp313-macosx_10_12_x86_64.whl", hash = "sha256:1082dd3e2d7109ad8b7da48e1d4710c8d06c253cbc4a27c1cff4fbcaa97a9e3f", size = 2015688 },
    { url = "https://files.pythonhosted.org/packages/3a/cc/5999d1eb705a6cefc31f0b4a90e9f7fc400539b1a1030529700cc1b51838/pydantic_core-2.33.2-cp313-cp313-macosx_11_0_arm64.whl", hash = "sha256:f517ca031dfc037a9c07e748cefd8d96235088b83b4f4ba8939105d20fa1dcd6", size = 1844808 },
    { url = "https://files.pythonhosted.org/packages/6f/5e/a0a7b8885c98889a18b6e376f344da1ef323d270b44edf8174d6bce4d622/pydantic_core-2.33.2-cp313-cp313-manylinux_2_17_aarch64.manylinux2014_aarch64.whl", hash = "sha256:0a9f2c9dd19656823cb8250b0724ee9c60a82f3cdf68a080979d13092a3b0fef", size = 1885580 },
    { url = "https://files.pythonhosted.org/packages/3b/2a/953581f343c7d11a304581156618c3f592435523dd9d79865903272c256a/pydantic_core-2.33.2-cp313-cp313-manylinux_2_17_armv7l.manylinux2014_armv7l.whl", hash = "sha256:2b0a451c263b01acebe51895bfb0e1cc842a5c666efe06cdf13846c7418caa9a", size = 1973859 },
    { url = "https://files.pythonhosted.org/packages/e6/55/f1a813904771c03a3f97f676c62cca0c0a4138654107c1b61f19c644868b/pydantic_core-2.33.2-cp313-cp313-manylinux_2_17_ppc64le.manylinux2014_ppc64le.whl", hash = "sha256:1ea40a64d23faa25e62a70ad163571c0b342b8bf66d5fa612ac0dec4f069d916", size = 2120810 },
    { url = "https://files.pythonhosted.org/packages/aa/c3/053389835a996e18853ba107a63caae0b9deb4a276c6b472931ea9ae6e48/pydantic_core-2.33.2-cp313-cp313-manylinux_2_17_s390x.manylinux2014_s390x.whl", hash = "sha256:0fb2d542b4d66f9470e8065c5469ec676978d625a8b7a363f07d9a501a9cb36a", size = 2676498 },
    { url = "https://files.pythonhosted.org/packages/eb/3c/f4abd740877a35abade05e437245b192f9d0ffb48bbbbd708df33d3cda37/pydantic_core-2.33.2-cp313-cp313-manylinux_2_17_x86_64.manylinux2014_x86_64.whl", hash = "sha256:9fdac5d6ffa1b5a83bca06ffe7583f5576555e6c8b3a91fbd25ea7780f825f7d", size = 2000611 },
    { url = "https://files.pythonhosted.org/packages/59/a7/63ef2fed1837d1121a894d0ce88439fe3e3b3e48c7543b2a4479eb99c2bd/pydantic_core-2.33.2-cp313-cp313-manylinux_2_5_i686.manylinux1_i686.whl", hash = "sha256:04a1a413977ab517154eebb2d326da71638271477d6ad87a769102f7c2488c56", size = 2107924 },
    { url = "https://files.pythonhosted.org/packages/04/8f/2551964ef045669801675f1cfc3b0d74147f4901c3ffa42be2ddb1f0efc4/pydantic_core-2.33.2-cp313-cp313-musllinux_1_1_aarch64.whl", hash = "sha256:c8e7af2f4e0194c22b5b37205bfb293d166a7344a5b0d0eaccebc376546d77d5", size = 2063196 },
    { url = "https://files.pythonhosted.org/packages/26/bd/d9602777e77fc6dbb0c7db9ad356e9a985825547dce5ad1d30ee04903918/pydantic_core-2.33.2-cp313-cp313-musllinux_1_1_armv7l.whl", hash = "sha256:5c92edd15cd58b3c2d34873597a1e20f13094f59cf88068adb18947df5455b4e", size = 2236389 },
    { url = "https://files.pythonhosted.org/packages/42/db/0e950daa7e2230423ab342ae918a794964b053bec24ba8af013fc7c94846/pydantic_core-2.33.2-cp313-cp313-musllinux_1_1_x86_64.whl", hash = "sha256:65132b7b4a1c0beded5e057324b7e16e10910c106d43675d9bd87d4f38dde162", size = 2239223 },
    { url = "https://files.pythonhosted.org/packages/58/4d/4f937099c545a8a17eb52cb67fe0447fd9a373b348ccfa9a87f141eeb00f/pydantic_core-2.33.2-cp313-cp313-win32.whl", hash = "sha256:52fb90784e0a242bb96ec53f42196a17278855b0f31ac7c3cc6f5c1ec4811849", size = 1900473 },
    { url = "https://files.pythonhosted.org/packages/a0/75/4a0a9bac998d78d889def5e4ef2b065acba8cae8c93696906c3a91f310ca/pydantic_core-2.33.2-cp313-cp313-win_amd64.whl", hash = "sha256:c083a3bdd5a93dfe480f1125926afcdbf2917ae714bdb80b36d34318b2bec5d9", size = 1955269 },
    { url = "https://files.pythonhosted.org/packages/f9/86/1beda0576969592f1497b4ce8e7bc8cbdf614c352426271b1b10d5f0aa64/pydantic_core-2.33.2-cp313-cp313-win_arm64.whl", hash = "sha256:e80b087132752f6b3d714f041ccf74403799d3b23a72722ea2e6ba2e892555b9", size = 1893921 },
    { url = "https://files.pythonhosted.org/packages/a4/7d/e09391c2eebeab681df2b74bfe6c43422fffede8dc74187b2b0bf6fd7571/pydantic_core-2.33.2-cp313-cp313t-macosx_11_0_arm64.whl", hash = "sha256:61c18fba8e5e9db3ab908620af374db0ac1baa69f0f32df4f61ae23f15e586ac", size = 1806162 },
    { url = "https://files.pythonhosted.org/packages/f1/3d/847b6b1fed9f8ed3bb95a9ad04fbd0b212e832d4f0f50ff4d9ee5a9f15cf/pydantic_core-2.33.2-cp313-cp313t-manylinux_2_17_x86_64.manylinux2014_x86_64.whl", hash = "sha256:95237e53bb015f67b63c91af7518a62a8660376a6a0db19b89acc77a4d6199f5", size = 1981560 },
    { url = "https://files.pythonhosted.org/packages/6f/9a/e73262f6c6656262b5fdd723ad90f518f579b7bc8622e43a942eec53c938/pydantic_core-2.33.2-cp313-cp313t-win_amd64.whl", hash = "sha256:c2fc0a768ef76c15ab9238afa6da7f69895bb5d1ee83aeea2e3509af4472d0b9", size = 1935777 },
    { url = "https://files.pythonhosted.org/packages/7b/27/d4ae6487d73948d6f20dddcd94be4ea43e74349b56eba82e9bdee2d7494c/pydantic_core-2.33.2-pp311-pypy311_pp73-macosx_10_12_x86_64.whl", hash = "sha256:dd14041875d09cc0f9308e37a6f8b65f5585cf2598a53aa0123df8b129d481f8", size = 2025200 },
    { url = "https://files.pythonhosted.org/packages/f1/b8/b3cb95375f05d33801024079b9392a5ab45267a63400bf1866e7ce0f0de4/pydantic_core-2.33.2-pp311-pypy311_pp73-macosx_11_0_arm64.whl", hash = "sha256:d87c561733f66531dced0da6e864f44ebf89a8fba55f31407b00c2f7f9449593", size = 1859123 },
    { url = "https://files.pythonhosted.org/packages/05/bc/0d0b5adeda59a261cd30a1235a445bf55c7e46ae44aea28f7bd6ed46e091/pydantic_core-2.33.2-pp311-pypy311_pp73-manylinux_2_17_aarch64.manylinux2014_aarch64.whl", hash = "sha256:2f82865531efd18d6e07a04a17331af02cb7a651583c418df8266f17a63c6612", size = 1892852 },
    { url = "https://files.pythonhosted.org/packages/3e/11/d37bdebbda2e449cb3f519f6ce950927b56d62f0b84fd9cb9e372a26a3d5/pydantic_core-2.33.2-pp311-pypy311_pp73-manylinux_2_17_x86_64.manylinux2014_x86_64.whl", hash = "sha256:2bfb5112df54209d820d7bf9317c7a6c9025ea52e49f46b6a2060104bba37de7", size = 2067484 },
    { url = "https://files.pythonhosted.org/packages/8c/55/1f95f0a05ce72ecb02a8a8a1c3be0579bbc29b1d5ab68f1378b7bebc5057/pydantic_core-2.33.2-pp311-pypy311_pp73-manylinux_2_5_i686.manylinux1_i686.whl", hash = "sha256:64632ff9d614e5eecfb495796ad51b0ed98c453e447a76bcbeeb69615079fc7e", size = 2108896 },
    { url = "https://files.pythonhosted.org/packages/53/89/2b2de6c81fa131f423246a9109d7b2a375e83968ad0800d6e57d0574629b/pydantic_core-2.33.2-pp311-pypy311_pp73-musllinux_1_1_aarch64.whl", hash = "sha256:f889f7a40498cc077332c7ab6b4608d296d852182211787d4f3ee377aaae66e8", size = 2069475 },
    { url = "https://files.pythonhosted.org/packages/b8/e9/1f7efbe20d0b2b10f6718944b5d8ece9152390904f29a78e68d4e7961159/pydantic_core-2.33.2-pp311-pypy311_pp73-musllinux_1_1_armv7l.whl", hash = "sha256:de4b83bb311557e439b9e186f733f6c645b9417c84e2eb8203f3f820a4b988bf", size = 2239013 },
    { url = "https://files.pythonhosted.org/packages/3c/b2/5309c905a93811524a49b4e031e9851a6b00ff0fb668794472ea7746b448/pydantic_core-2.33.2-pp311-pypy311_pp73-musllinux_1_1_x86_64.whl", hash = "sha256:82f68293f055f51b51ea42fafc74b6aad03e70e191799430b90c13d643059ebb", size = 2238715 },
    { url = "https://files.pythonhosted.org/packages/32/56/8a7ca5d2cd2cda1d245d34b1c9a942920a718082ae8e54e5f3e5a58b7add/pydantic_core-2.33.2-pp311-pypy311_pp73-win_amd64.whl", hash = "sha256:329467cecfb529c925cf2bbd4d60d2c509bc2fb52a20c1045bf09bb70971a9c1", size = 2066757 },
]

[[package]]
name = "pydantic-settings"
version = "2.9.1"
source = { registry = "https://pypi.org/simple" }
dependencies = [
    { name = "pydantic" },
    { name = "python-dotenv" },
    { name = "typing-inspection" },
]
sdist = { url = "https://files.pythonhosted.org/packages/67/1d/42628a2c33e93f8e9acbde0d5d735fa0850f3e6a2f8cb1eb6c40b9a732ac/pydantic_settings-2.9.1.tar.gz", hash = "sha256:c509bf79d27563add44e8446233359004ed85066cd096d8b510f715e6ef5d268", size = 163234 }
wheels = [
    { url = "https://files.pythonhosted.org/packages/b6/5f/d6d641b490fd3ec2c4c13b4244d68deea3a1b970a97be64f34fb5504ff72/pydantic_settings-2.9.1-py3-none-any.whl", hash = "sha256:59b4f431b1defb26fe620c71a7d3968a710d719f5f4cdbbdb7926edeb770f6ef", size = 44356 },
]

[[package]]
name = "pygments"
version = "2.19.1"
source = { registry = "https://pypi.org/simple" }
sdist = { url = "https://files.pythonhosted.org/packages/7c/2d/c3338d48ea6cc0feb8446d8e6937e1408088a72a39937982cc6111d17f84/pygments-2.19.1.tar.gz", hash = "sha256:61c16d2a8576dc0649d9f39e089b5f02bcd27fba10d8fb4dcc28173f7a45151f", size = 4968581 }
wheels = [
    { url = "https://files.pythonhosted.org/packages/8a/0b/9fcc47d19c48b59121088dd6da2488a49d5f72dacf8262e2790a1d2c7d15/pygments-2.19.1-py3-none-any.whl", hash = "sha256:9ea1544ad55cecf4b8242fab6dd35a93bbce657034b0611ee383099054ab6d8c", size = 1225293 },
]

[[package]]
name = "pytest"
version = "8.3.5"
source = { registry = "https://pypi.org/simple" }
dependencies = [
    { name = "colorama", marker = "sys_platform == 'win32'" },
    { name = "iniconfig" },
    { name = "packaging" },
    { name = "pluggy" },
]
sdist = { url = "https://files.pythonhosted.org/packages/ae/3c/c9d525a414d506893f0cd8a8d0de7706446213181570cdbd766691164e40/pytest-8.3.5.tar.gz", hash = "sha256:f4efe70cc14e511565ac476b57c279e12a855b11f48f212af1080ef2263d3845", size = 1450891 }
wheels = [
    { url = "https://files.pythonhosted.org/packages/30/3d/64ad57c803f1fa1e963a7946b6e0fea4a70df53c1a7fed304586539c2bac/pytest-8.3.5-py3-none-any.whl", hash = "sha256:c69214aa47deac29fad6c2a4f590b9c4a9fdb16a403176fe154b79c0b4d4d820", size = 343634 },
]

[[package]]
name = "pytest-asyncio"
version = "0.26.0"
source = { registry = "https://pypi.org/simple" }
dependencies = [
    { name = "pytest" },
]
sdist = { url = "https://files.pythonhosted.org/packages/8e/c4/453c52c659521066969523e87d85d54139bbd17b78f09532fb8eb8cdb58e/pytest_asyncio-0.26.0.tar.gz", hash = "sha256:c4df2a697648241ff39e7f0e4a73050b03f123f760673956cf0d72a4990e312f", size = 54156 }
wheels = [
    { url = "https://files.pythonhosted.org/packages/20/7f/338843f449ace853647ace35870874f69a764d251872ed1b4de9f234822c/pytest_asyncio-0.26.0-py3-none-any.whl", hash = "sha256:7b51ed894f4fbea1340262bdae5135797ebbe21d8638978e35d31c6d19f72fb0", size = 19694 },
]

[[package]]
name = "pytest-cov"
version = "6.1.1"
source = { registry = "https://pypi.org/simple" }
dependencies = [
    { name = "coverage", extra = ["toml"] },
    { name = "pytest" },
]
sdist = { url = "https://files.pythonhosted.org/packages/25/69/5f1e57f6c5a39f81411b550027bf72842c4567ff5fd572bed1edc9e4b5d9/pytest_cov-6.1.1.tar.gz", hash = "sha256:46935f7aaefba760e716c2ebfbe1c216240b9592966e7da99ea8292d4d3e2a0a", size = 66857 }
wheels = [
    { url = "https://files.pythonhosted.org/packages/28/d0/def53b4a790cfb21483016430ed828f64830dd981ebe1089971cd10cab25/pytest_cov-6.1.1-py3-none-any.whl", hash = "sha256:bddf29ed2d0ab6f4df17b4c55b0a657287db8684af9c42ea546b21b1041b3dde", size = 23841 },
]

[[package]]
name = "python-dateutil"
version = "2.9.0.post0"
source = { registry = "https://pypi.org/simple" }
dependencies = [
    { name = "six" },
]
sdist = { url = "https://files.pythonhosted.org/packages/66/c0/0c8b6ad9f17a802ee498c46e004a0eb49bc148f2fd230864601a86dcf6db/python-dateutil-2.9.0.post0.tar.gz", hash = "sha256:37dd54208da7e1cd875388217d5e00ebd4179249f90fb72437e91a35459a0ad3", size = 342432 }
wheels = [
    { url = "https://files.pythonhosted.org/packages/ec/57/56b9bcc3c9c6a792fcbaf139543cee77261f3651ca9da0c93f5c1221264b/python_dateutil-2.9.0.post0-py2.py3-none-any.whl", hash = "sha256:a8b2bc7bffae282281c8140a97d3aa9c14da0b136dfe83f850eea9a5f7470427", size = 229892 },
]

[[package]]
name = "python-dotenv"
version = "1.1.0"
source = { registry = "https://pypi.org/simple" }
sdist = { url = "https://files.pythonhosted.org/packages/88/2c/7bb1416c5620485aa793f2de31d3df393d3686aa8a8506d11e10e13c5baf/python_dotenv-1.1.0.tar.gz", hash = "sha256:41f90bc6f5f177fb41f53e87666db362025010eb28f60a01c9143bfa33a2b2d5", size = 39920 }
wheels = [
    { url = "https://files.pythonhosted.org/packages/1e/18/98a99ad95133c6a6e2005fe89faedf294a748bd5dc803008059409ac9b1e/python_dotenv-1.1.0-py3-none-any.whl", hash = "sha256:d7c01d9e2293916c18baf562d95698754b0dbbb5e74d457c45d4f6561fb9d55d", size = 20256 },
]

[[package]]
name = "python-multipart"
version = "0.0.20"
source = { registry = "https://pypi.org/simple" }
sdist = { url = "https://files.pythonhosted.org/packages/f3/87/f44d7c9f274c7ee665a29b885ec97089ec5dc034c7f3fafa03da9e39a09e/python_multipart-0.0.20.tar.gz", hash = "sha256:8dd0cab45b8e23064ae09147625994d090fa46f5b0d1e13af944c331a7fa9d13", size = 37158 }
wheels = [
    { url = "https://files.pythonhosted.org/packages/45/58/38b5afbc1a800eeea951b9285d3912613f2603bdf897a4ab0f4bd7f405fc/python_multipart-0.0.20-py3-none-any.whl", hash = "sha256:8a62d3a8335e06589fe01f2a3e178cdcc632f3fbe0d492ad9ee0ec35aab1f104", size = 24546 },
]

[[package]]
name = "pytz"
version = "2025.2"
source = { registry = "https://pypi.org/simple" }
sdist = { url = "https://files.pythonhosted.org/packages/f8/bf/abbd3cdfb8fbc7fb3d4d38d320f2441b1e7cbe29be4f23797b4a2b5d8aac/pytz-2025.2.tar.gz", hash = "sha256:360b9e3dbb49a209c21ad61809c7fb453643e048b38924c765813546746e81c3", size = 320884 }
wheels = [
    { url = "https://files.pythonhosted.org/packages/81/c4/34e93fe5f5429d7570ec1fa436f1986fb1f00c3e0f43a589fe2bbcd22c3f/pytz-2025.2-py2.py3-none-any.whl", hash = "sha256:5ddf76296dd8c44c26eb8f4b6f35488f3ccbf6fbbd7adee0b7262d43f0ec2f00", size = 509225 },
]

[[package]]
name = "pyyaml"
version = "6.0.2"
source = { registry = "https://pypi.org/simple" }
sdist = { url = "https://files.pythonhosted.org/packages/54/ed/79a089b6be93607fa5cdaedf301d7dfb23af5f25c398d5ead2525b063e17/pyyaml-6.0.2.tar.gz", hash = "sha256:d584d9ec91ad65861cc08d42e834324ef890a082e591037abe114850ff7bbc3e", size = 130631 }
wheels = [
    { url = "https://files.pythonhosted.org/packages/f8/aa/7af4e81f7acba21a4c6be026da38fd2b872ca46226673c89a758ebdc4fd2/PyYAML-6.0.2-cp311-cp311-macosx_10_9_x86_64.whl", hash = "sha256:cc1c1159b3d456576af7a3e4d1ba7e6924cb39de8f67111c735f6fc832082774", size = 184612 },
    { url = "https://files.pythonhosted.org/packages/8b/62/b9faa998fd185f65c1371643678e4d58254add437edb764a08c5a98fb986/PyYAML-6.0.2-cp311-cp311-macosx_11_0_arm64.whl", hash = "sha256:1e2120ef853f59c7419231f3bf4e7021f1b936f6ebd222406c3b60212205d2ee", size = 172040 },
    { url = "https://files.pythonhosted.org/packages/ad/0c/c804f5f922a9a6563bab712d8dcc70251e8af811fce4524d57c2c0fd49a4/PyYAML-6.0.2-cp311-cp311-manylinux_2_17_aarch64.manylinux2014_aarch64.whl", hash = "sha256:5d225db5a45f21e78dd9358e58a98702a0302f2659a3c6cd320564b75b86f47c", size = 736829 },
    { url = "https://files.pythonhosted.org/packages/51/16/6af8d6a6b210c8e54f1406a6b9481febf9c64a3109c541567e35a49aa2e7/PyYAML-6.0.2-cp311-cp311-manylinux_2_17_s390x.manylinux2014_s390x.whl", hash = "sha256:5ac9328ec4831237bec75defaf839f7d4564be1e6b25ac710bd1a96321cc8317", size = 764167 },
    { url = "https://files.pythonhosted.org/packages/75/e4/2c27590dfc9992f73aabbeb9241ae20220bd9452df27483b6e56d3975cc5/PyYAML-6.0.2-cp311-cp311-manylinux_2_17_x86_64.manylinux2014_x86_64.whl", hash = "sha256:3ad2a3decf9aaba3d29c8f537ac4b243e36bef957511b4766cb0057d32b0be85", size = 762952 },
    { url = "https://files.pythonhosted.org/packages/9b/97/ecc1abf4a823f5ac61941a9c00fe501b02ac3ab0e373c3857f7d4b83e2b6/PyYAML-6.0.2-cp311-cp311-musllinux_1_1_aarch64.whl", hash = "sha256:ff3824dc5261f50c9b0dfb3be22b4567a6f938ccce4587b38952d85fd9e9afe4", size = 735301 },
    { url = "https://files.pythonhosted.org/packages/45/73/0f49dacd6e82c9430e46f4a027baa4ca205e8b0a9dce1397f44edc23559d/PyYAML-6.0.2-cp311-cp311-musllinux_1_1_x86_64.whl", hash = "sha256:797b4f722ffa07cc8d62053e4cff1486fa6dc094105d13fea7b1de7d8bf71c9e", size = 756638 },
    { url = "https://files.pythonhosted.org/packages/22/5f/956f0f9fc65223a58fbc14459bf34b4cc48dec52e00535c79b8db361aabd/PyYAML-6.0.2-cp311-cp311-win32.whl", hash = "sha256:11d8f3dd2b9c1207dcaf2ee0bbbfd5991f571186ec9cc78427ba5bd32afae4b5", size = 143850 },
    { url = "https://files.pythonhosted.org/packages/ed/23/8da0bbe2ab9dcdd11f4f4557ccaf95c10b9811b13ecced089d43ce59c3c8/PyYAML-6.0.2-cp311-cp311-win_amd64.whl", hash = "sha256:e10ce637b18caea04431ce14fabcf5c64a1c61ec9c56b071a4b7ca131ca52d44", size = 161980 },
    { url = "https://files.pythonhosted.org/packages/86/0c/c581167fc46d6d6d7ddcfb8c843a4de25bdd27e4466938109ca68492292c/PyYAML-6.0.2-cp312-cp312-macosx_10_9_x86_64.whl", hash = "sha256:c70c95198c015b85feafc136515252a261a84561b7b1d51e3384e0655ddf25ab", size = 183873 },
    { url = "https://files.pythonhosted.org/packages/a8/0c/38374f5bb272c051e2a69281d71cba6fdb983413e6758b84482905e29a5d/PyYAML-6.0.2-cp312-cp312-macosx_11_0_arm64.whl", hash = "sha256:ce826d6ef20b1bc864f0a68340c8b3287705cae2f8b4b1d932177dcc76721725", size = 173302 },
    { url = "https://files.pythonhosted.org/packages/c3/93/9916574aa8c00aa06bbac729972eb1071d002b8e158bd0e83a3b9a20a1f7/PyYAML-6.0.2-cp312-cp312-manylinux_2_17_aarch64.manylinux2014_aarch64.whl", hash = "sha256:1f71ea527786de97d1a0cc0eacd1defc0985dcf6b3f17bb77dcfc8c34bec4dc5", size = 739154 },
    { url = "https://files.pythonhosted.org/packages/95/0f/b8938f1cbd09739c6da569d172531567dbcc9789e0029aa070856f123984/PyYAML-6.0.2-cp312-cp312-manylinux_2_17_s390x.manylinux2014_s390x.whl", hash = "sha256:9b22676e8097e9e22e36d6b7bda33190d0d400f345f23d4065d48f4ca7ae0425", size = 766223 },
    { url = "https://files.pythonhosted.org/packages/b9/2b/614b4752f2e127db5cc206abc23a8c19678e92b23c3db30fc86ab731d3bd/PyYAML-6.0.2-cp312-cp312-manylinux_2_17_x86_64.manylinux2014_x86_64.whl", hash = "sha256:80bab7bfc629882493af4aa31a4cfa43a4c57c83813253626916b8c7ada83476", size = 767542 },
    { url = "https://files.pythonhosted.org/packages/d4/00/dd137d5bcc7efea1836d6264f049359861cf548469d18da90cd8216cf05f/PyYAML-6.0.2-cp312-cp312-musllinux_1_1_aarch64.whl", hash = "sha256:0833f8694549e586547b576dcfaba4a6b55b9e96098b36cdc7ebefe667dfed48", size = 731164 },
    { url = "https://files.pythonhosted.org/packages/c9/1f/4f998c900485e5c0ef43838363ba4a9723ac0ad73a9dc42068b12aaba4e4/PyYAML-6.0.2-cp312-cp312-musllinux_1_1_x86_64.whl", hash = "sha256:8b9c7197f7cb2738065c481a0461e50ad02f18c78cd75775628afb4d7137fb3b", size = 756611 },
    { url = "https://files.pythonhosted.org/packages/df/d1/f5a275fdb252768b7a11ec63585bc38d0e87c9e05668a139fea92b80634c/PyYAML-6.0.2-cp312-cp312-win32.whl", hash = "sha256:ef6107725bd54b262d6dedcc2af448a266975032bc85ef0172c5f059da6325b4", size = 140591 },
    { url = "https://files.pythonhosted.org/packages/0c/e8/4f648c598b17c3d06e8753d7d13d57542b30d56e6c2dedf9c331ae56312e/PyYAML-6.0.2-cp312-cp312-win_amd64.whl", hash = "sha256:7e7401d0de89a9a855c839bc697c079a4af81cf878373abd7dc625847d25cbd8", size = 156338 },
    { url = "https://files.pythonhosted.org/packages/ef/e3/3af305b830494fa85d95f6d95ef7fa73f2ee1cc8ef5b495c7c3269fb835f/PyYAML-6.0.2-cp313-cp313-macosx_10_13_x86_64.whl", hash = "sha256:efdca5630322a10774e8e98e1af481aad470dd62c3170801852d752aa7a783ba", size = 181309 },
    { url = "https://files.pythonhosted.org/packages/45/9f/3b1c20a0b7a3200524eb0076cc027a970d320bd3a6592873c85c92a08731/PyYAML-6.0.2-cp313-cp313-macosx_11_0_arm64.whl", hash = "sha256:50187695423ffe49e2deacb8cd10510bc361faac997de9efef88badc3bb9e2d1", size = 171679 },
    { url = "https://files.pythonhosted.org/packages/7c/9a/337322f27005c33bcb656c655fa78325b730324c78620e8328ae28b64d0c/PyYAML-6.0.2-cp313-cp313-manylinux_2_17_aarch64.manylinux2014_aarch64.whl", hash = "sha256:0ffe8360bab4910ef1b9e87fb812d8bc0a308b0d0eef8c8f44e0254ab3b07133", size = 733428 },
    { url = "https://files.pythonhosted.org/packages/a3/69/864fbe19e6c18ea3cc196cbe5d392175b4cf3d5d0ac1403ec3f2d237ebb5/PyYAML-6.0.2-cp313-cp313-manylinux_2_17_s390x.manylinux2014_s390x.whl", hash = "sha256:17e311b6c678207928d649faa7cb0d7b4c26a0ba73d41e99c4fff6b6c3276484", size = 763361 },
    { url = "https://files.pythonhosted.org/packages/04/24/b7721e4845c2f162d26f50521b825fb061bc0a5afcf9a386840f23ea19fa/PyYAML-6.0.2-cp313-cp313-manylinux_2_17_x86_64.manylinux2014_x86_64.whl", hash = "sha256:70b189594dbe54f75ab3a1acec5f1e3faa7e8cf2f1e08d9b561cb41b845f69d5", size = 759523 },
    { url = "https://files.pythonhosted.org/packages/2b/b2/e3234f59ba06559c6ff63c4e10baea10e5e7df868092bf9ab40e5b9c56b6/PyYAML-6.0.2-cp313-cp313-musllinux_1_1_aarch64.whl", hash = "sha256:41e4e3953a79407c794916fa277a82531dd93aad34e29c2a514c2c0c5fe971cc", size = 726660 },
    { url = "https://files.pythonhosted.org/packages/fe/0f/25911a9f080464c59fab9027482f822b86bf0608957a5fcc6eaac85aa515/PyYAML-6.0.2-cp313-cp313-musllinux_1_1_x86_64.whl", hash = "sha256:68ccc6023a3400877818152ad9a1033e3db8625d899c72eacb5a668902e4d652", size = 751597 },
    { url = "https://files.pythonhosted.org/packages/14/0d/e2c3b43bbce3cf6bd97c840b46088a3031085179e596d4929729d8d68270/PyYAML-6.0.2-cp313-cp313-win32.whl", hash = "sha256:bc2fa7c6b47d6bc618dd7fb02ef6fdedb1090ec036abab80d4681424b84c1183", size = 140527 },
    { url = "https://files.pythonhosted.org/packages/fa/de/02b54f42487e3d3c6efb3f89428677074ca7bf43aae402517bc7cca949f3/PyYAML-6.0.2-cp313-cp313-win_amd64.whl", hash = "sha256:8388ee1976c416731879ac16da0aff3f63b286ffdd57cdeb95f3f2e085687563", size = 156446 },
]

[[package]]
name = "rich"
version = "14.0.0"
source = { registry = "https://pypi.org/simple" }
dependencies = [
    { name = "markdown-it-py" },
    { name = "pygments" },
]
sdist = { url = "https://files.pythonhosted.org/packages/a1/53/830aa4c3066a8ab0ae9a9955976fb770fe9c6102117c8ec4ab3ea62d89e8/rich-14.0.0.tar.gz", hash = "sha256:82f1bc23a6a21ebca4ae0c45af9bdbc492ed20231dcb63f297d6d1021a9d5725", size = 224078 }
wheels = [
    { url = "https://files.pythonhosted.org/packages/0d/9b/63f4c7ebc259242c89b3acafdb37b41d1185c07ff0011164674e9076b491/rich-14.0.0-py3-none-any.whl", hash = "sha256:1c9491e1951aac09caffd42f448ee3d04e58923ffe14993f6e83068dc395d7e0", size = 243229 },
]

[[package]]
name = "ruff"
version = "0.11.11"
source = { registry = "https://pypi.org/simple" }
sdist = { url = "https://files.pythonhosted.org/packages/b2/53/ae4857030d59286924a8bdb30d213d6ff22d8f0957e738d0289990091dd8/ruff-0.11.11.tar.gz", hash = "sha256:7774173cc7c1980e6bf67569ebb7085989a78a103922fb83ef3dfe230cd0687d", size = 4186707 }
wheels = [
    { url = "https://files.pythonhosted.org/packages/b1/14/f2326676197bab099e2a24473158c21656fbf6a207c65f596ae15acb32b9/ruff-0.11.11-py3-none-linux_armv6l.whl", hash = "sha256:9924e5ae54125ed8958a4f7de320dab7380f6e9fa3195e3dc3b137c6842a0092", size = 10229049 },
    { url = "https://files.pythonhosted.org/packages/9a/f3/bff7c92dd66c959e711688b2e0768e486bbca46b2f35ac319bb6cce04447/ruff-0.11.11-py3-none-macosx_10_12_x86_64.whl", hash = "sha256:c8a93276393d91e952f790148eb226658dd275cddfde96c6ca304873f11d2ae4", size = 11053601 },
    { url = "https://files.pythonhosted.org/packages/e2/38/8e1a3efd0ef9d8259346f986b77de0f62c7a5ff4a76563b6b39b68f793b9/ruff-0.11.11-py3-none-macosx_11_0_arm64.whl", hash = "sha256:d6e333dbe2e6ae84cdedefa943dfd6434753ad321764fd937eef9d6b62022bcd", size = 10367421 },
    { url = "https://files.pythonhosted.org/packages/b4/50/557ad9dd4fb9d0bf524ec83a090a3932d284d1a8b48b5906b13b72800e5f/ruff-0.11.11-py3-none-manylinux_2_17_aarch64.manylinux2014_aarch64.whl", hash = "sha256:7885d9a5e4c77b24e8c88aba8c80be9255fa22ab326019dac2356cff42089fc6", size = 10581980 },
    { url = "https://files.pythonhosted.org/packages/c4/b2/e2ed82d6e2739ece94f1bdbbd1d81b712d3cdaf69f0a1d1f1a116b33f9ad/ruff-0.11.11-py3-none-manylinux_2_17_armv7l.manylinux2014_armv7l.whl", hash = "sha256:1b5ab797fcc09121ed82e9b12b6f27e34859e4227080a42d090881be888755d4", size = 10089241 },
    { url = "https://files.pythonhosted.org/packages/3d/9f/b4539f037a5302c450d7c695c82f80e98e48d0d667ecc250e6bdeb49b5c3/ruff-0.11.11-py3-none-manylinux_2_17_i686.manylinux2014_i686.whl", hash = "sha256:e231ff3132c1119ece836487a02785f099a43992b95c2f62847d29bace3c75ac", size = 11699398 },
    { url = "https://files.pythonhosted.org/packages/61/fb/32e029d2c0b17df65e6eaa5ce7aea5fbeaed22dddd9fcfbbf5fe37c6e44e/ruff-0.11.11-py3-none-manylinux_2_17_ppc64.manylinux2014_ppc64.whl", hash = "sha256:a97c9babe1d4081037a90289986925726b802d180cca784ac8da2bbbc335f709", size = 12427955 },
    { url = "https://files.pythonhosted.org/packages/6e/e3/160488dbb11f18c8121cfd588e38095ba779ae208292765972f7732bfd95/ruff-0.11.11-py3-none-manylinux_2_17_ppc64le.manylinux2014_ppc64le.whl", hash = "sha256:d8c4ddcbe8a19f59f57fd814b8b117d4fcea9bee7c0492e6cf5fdc22cfa563c8", size = 12069803 },
    { url = "https://files.pythonhosted.org/packages/ff/16/3b006a875f84b3d0bff24bef26b8b3591454903f6f754b3f0a318589dcc3/ruff-0.11.11-py3-none-manylinux_2_17_s390x.manylinux2014_s390x.whl", hash = "sha256:6224076c344a7694c6fbbb70d4f2a7b730f6d47d2a9dc1e7f9d9bb583faf390b", size = 11242630 },
    { url = "https://files.pythonhosted.org/packages/65/0d/0338bb8ac0b97175c2d533e9c8cdc127166de7eb16d028a43c5ab9e75abd/ruff-0.11.11-py3-none-manylinux_2_17_x86_64.manylinux2014_x86_64.whl", hash = "sha256:882821fcdf7ae8db7a951df1903d9cb032bbe838852e5fc3c2b6c3ab54e39875", size = 11507310 },
    { url = "https://files.pythonhosted.org/packages/6f/bf/d7130eb26174ce9b02348b9f86d5874eafbf9f68e5152e15e8e0a392e4a3/ruff-0.11.11-py3-none-musllinux_1_2_aarch64.whl", hash = "sha256:dcec2d50756463d9df075a26a85a6affbc1b0148873da3997286caf1ce03cae1", size = 10441144 },
    { url = "https://files.pythonhosted.org/packages/b3/f3/4be2453b258c092ff7b1761987cf0749e70ca1340cd1bfb4def08a70e8d8/ruff-0.11.11-py3-none-musllinux_1_2_armv7l.whl", hash = "sha256:99c28505ecbaeb6594701a74e395b187ee083ee26478c1a795d35084d53ebd81", size = 10081987 },
    { url = "https://files.pythonhosted.org/packages/6c/6e/dfa4d2030c5b5c13db158219f2ec67bf333e8a7748dccf34cfa2a6ab9ebc/ruff-0.11.11-py3-none-musllinux_1_2_i686.whl", hash = "sha256:9263f9e5aa4ff1dec765e99810f1cc53f0c868c5329b69f13845f699fe74f639", size = 11073922 },
    { url = "https://files.pythonhosted.org/packages/ff/f4/f7b0b0c3d32b593a20ed8010fa2c1a01f2ce91e79dda6119fcc51d26c67b/ruff-0.11.11-py3-none-musllinux_1_2_x86_64.whl", hash = "sha256:64ac6f885e3ecb2fdbb71de2701d4e34526651f1e8503af8fb30d4915a3fe345", size = 11568537 },
    { url = "https://files.pythonhosted.org/packages/d2/46/0e892064d0adc18bcc81deed9aaa9942a27fd2cd9b1b7791111ce468c25f/ruff-0.11.11-py3-none-win32.whl", hash = "sha256:1adcb9a18802268aaa891ffb67b1c94cd70578f126637118e8099b8e4adcf112", size = 10536492 },
    { url = "https://files.pythonhosted.org/packages/1b/d9/232e79459850b9f327e9f1dc9c047a2a38a6f9689e1ec30024841fc4416c/ruff-0.11.11-py3-none-win_amd64.whl", hash = "sha256:748b4bb245f11e91a04a4ff0f96e386711df0a30412b9fe0c74d5bdc0e4a531f", size = 11612562 },
    { url = "https://files.pythonhosted.org/packages/ce/eb/09c132cff3cc30b2e7244191dcce69437352d6d6709c0adf374f3e6f476e/ruff-0.11.11-py3-none-win_arm64.whl", hash = "sha256:6c51f136c0364ab1b774767aa8b86331bd8e9d414e2d107db7a2189f35ea1f7b", size = 10735951 },
]

[[package]]
name = "setuptools"
version = "80.8.0"
source = { registry = "https://pypi.org/simple" }
sdist = { url = "https://files.pythonhosted.org/packages/8d/d2/ec1acaaff45caed5c2dedb33b67055ba9d4e96b091094df90762e60135fe/setuptools-80.8.0.tar.gz", hash = "sha256:49f7af965996f26d43c8ae34539c8d99c5042fbff34302ea151eaa9c207cd257", size = 1319720 }
wheels = [
    { url = "https://files.pythonhosted.org/packages/58/29/93c53c098d301132196c3238c312825324740851d77a8500a2462c0fd888/setuptools-80.8.0-py3-none-any.whl", hash = "sha256:95a60484590d24103af13b686121328cc2736bee85de8936383111e421b9edc0", size = 1201470 },
]

[[package]]
name = "shellingham"
version = "1.5.4"
source = { registry = "https://pypi.org/simple" }
sdist = { url = "https://files.pythonhosted.org/packages/58/15/8b3609fd3830ef7b27b655beb4b4e9c62313a4e8da8c676e142cc210d58e/shellingham-1.5.4.tar.gz", hash = "sha256:8dbca0739d487e5bd35ab3ca4b36e11c4078f3a234bfce294b0a0291363404de", size = 10310 }
wheels = [
    { url = "https://files.pythonhosted.org/packages/e0/f9/0595336914c5619e5f28a1fb793285925a8cd4b432c9da0a987836c7f822/shellingham-1.5.4-py2.py3-none-any.whl", hash = "sha256:7ecfff8f2fd72616f7481040475a65b2bf8af90a56c89140852d1120324e8686", size = 9755 },
]

[[package]]
name = "six"
version = "1.17.0"
source = { registry = "https://pypi.org/simple" }
sdist = { url = "https://files.pythonhosted.org/packages/94/e7/b2c673351809dca68a0e064b6af791aa332cf192da575fd474ed7d6f16a2/six-1.17.0.tar.gz", hash = "sha256:ff70335d468e7eb6ec65b95b99d3a2836546063f63acc5171de367e834932a81", size = 34031 }
wheels = [
    { url = "https://files.pythonhosted.org/packages/b7/ce/149a00dd41f10bc29e5921b496af8b574d8413afcd5e30dfa0ed46c2cc5e/six-1.17.0-py2.py3-none-any.whl", hash = "sha256:4721f391ed90541fddacab5acf947aa0d3dc7d27b2e1e8eda2be8970586c3274", size = 11050 },
]

[[package]]
name = "sniffio"
version = "1.3.1"
source = { registry = "https://pypi.org/simple" }
sdist = { url = "https://files.pythonhosted.org/packages/a2/87/a6771e1546d97e7e041b6ae58d80074f81b7d5121207425c964ddf5cfdbd/sniffio-1.3.1.tar.gz", hash = "sha256:f4324edc670a0f49750a81b895f35c3adb843cca46f0530f79fc1babb23789dc", size = 20372 }
wheels = [
    { url = "https://files.pythonhosted.org/packages/e9/44/75a9c9421471a6c4805dbf2356f7c181a29c1879239abab1ea2cc8f38b40/sniffio-1.3.1-py3-none-any.whl", hash = "sha256:2f6da418d1f1e0fddd844478f41680e794e6051915791a034ff65e5f100525a2", size = 10235 },
]

[[package]]
name = "sse-starlette"
version = "2.3.5"
source = { registry = "https://pypi.org/simple" }
dependencies = [
    { name = "anyio" },
    { name = "starlette" },
]
sdist = { url = "https://files.pythonhosted.org/packages/10/5f/28f45b1ff14bee871bacafd0a97213f7ec70e389939a80c60c0fb72a9fc9/sse_starlette-2.3.5.tar.gz", hash = "sha256:228357b6e42dcc73a427990e2b4a03c023e2495ecee82e14f07ba15077e334b2", size = 17511 }
wheels = [
    { url = "https://files.pythonhosted.org/packages/c8/48/3e49cf0f64961656402c0023edbc51844fe17afe53ab50e958a6dbbbd499/sse_starlette-2.3.5-py3-none-any.whl", hash = "sha256:251708539a335570f10eaaa21d1848a10c42ee6dc3a9cf37ef42266cdb1c52a8", size = 10233 },
]

[[package]]
name = "starlette"
version = "0.46.2"
source = { registry = "https://pypi.org/simple" }
dependencies = [
    { name = "anyio" },
]
sdist = { url = "https://files.pythonhosted.org/packages/ce/20/08dfcd9c983f6a6f4a1000d934b9e6d626cff8d2eeb77a89a68eef20a2b7/starlette-0.46.2.tar.gz", hash = "sha256:7f7361f34eed179294600af672f565727419830b54b7b084efe44bb82d2fccd5", size = 2580846 }
wheels = [
    { url = "https://files.pythonhosted.org/packages/8b/0c/9d30a4ebeb6db2b25a841afbb80f6ef9a854fc3b41be131d249a977b4959/starlette-0.46.2-py3-none-any.whl", hash = "sha256:595633ce89f8ffa71a015caed34a5b2dc1c0cdb3f0f1fbd1e69339cf2abeec35", size = 72037 },
]

[[package]]
name = "stevedore"
version = "5.4.1"
source = { registry = "https://pypi.org/simple" }
dependencies = [
    { name = "pbr" },
]
sdist = { url = "https://files.pythonhosted.org/packages/28/3f/13cacea96900bbd31bb05c6b74135f85d15564fc583802be56976c940470/stevedore-5.4.1.tar.gz", hash = "sha256:3135b5ae50fe12816ef291baff420acb727fcd356106e3e9cbfa9e5985cd6f4b", size = 513858 }
wheels = [
    { url = "https://files.pythonhosted.org/packages/f7/45/8c4ebc0c460e6ec38e62ab245ad3c7fc10b210116cea7c16d61602aa9558/stevedore-5.4.1-py3-none-any.whl", hash = "sha256:d10a31c7b86cba16c1f6e8d15416955fc797052351a56af15e608ad20811fcfe", size = 49533 },
]

[[package]]
name = "tomli"
version = "2.2.1"
source = { registry = "https://pypi.org/simple" }
sdist = { url = "https://files.pythonhosted.org/packages/18/87/302344fed471e44a87289cf4967697d07e532f2421fdaf868a303cbae4ff/tomli-2.2.1.tar.gz", hash = "sha256:cd45e1dc79c835ce60f7404ec8119f2eb06d38b1deba146f07ced3bbc44505ff", size = 17175 }
wheels = [
    { url = "https://files.pythonhosted.org/packages/43/ca/75707e6efa2b37c77dadb324ae7d9571cb424e61ea73fad7c56c2d14527f/tomli-2.2.1-cp311-cp311-macosx_10_9_x86_64.whl", hash = "sha256:678e4fa69e4575eb77d103de3df8a895e1591b48e740211bd1067378c69e8249", size = 131077 },
    { url = "https://files.pythonhosted.org/packages/c7/16/51ae563a8615d472fdbffc43a3f3d46588c264ac4f024f63f01283becfbb/tomli-2.2.1-cp311-cp311-macosx_11_0_arm64.whl", hash = "sha256:023aa114dd824ade0100497eb2318602af309e5a55595f76b626d6d9f3b7b0a6", size = 123429 },
    { url = "https://files.pythonhosted.org/packages/f1/dd/4f6cd1e7b160041db83c694abc78e100473c15d54620083dbd5aae7b990e/tomli-2.2.1-cp311-cp311-manylinux_2_17_aarch64.manylinux2014_aarch64.whl", hash = "sha256:ece47d672db52ac607a3d9599a9d48dcb2f2f735c6c2d1f34130085bb12b112a", size = 226067 },
    { url = "https://files.pythonhosted.org/packages/a9/6b/c54ede5dc70d648cc6361eaf429304b02f2871a345bbdd51e993d6cdf550/tomli-2.2.1-cp311-cp311-manylinux_2_17_x86_64.manylinux2014_x86_64.whl", hash = "sha256:6972ca9c9cc9f0acaa56a8ca1ff51e7af152a9f87fb64623e31d5c83700080ee", size = 236030 },
    { url = "https://files.pythonhosted.org/packages/1f/47/999514fa49cfaf7a92c805a86c3c43f4215621855d151b61c602abb38091/tomli-2.2.1-cp311-cp311-manylinux_2_5_i686.manylinux1_i686.manylinux_2_17_i686.manylinux2014_i686.whl", hash = "sha256:c954d2250168d28797dd4e3ac5cf812a406cd5a92674ee4c8f123c889786aa8e", size = 240898 },
    { url = "https://files.pythonhosted.org/packages/73/41/0a01279a7ae09ee1573b423318e7934674ce06eb33f50936655071d81a24/tomli-2.2.1-cp311-cp311-musllinux_1_2_aarch64.whl", hash = "sha256:8dd28b3e155b80f4d54beb40a441d366adcfe740969820caf156c019fb5c7ec4", size = 229894 },
    { url = "https://files.pythonhosted.org/packages/55/18/5d8bc5b0a0362311ce4d18830a5d28943667599a60d20118074ea1b01bb7/tomli-2.2.1-cp311-cp311-musllinux_1_2_i686.whl", hash = "sha256:e59e304978767a54663af13c07b3d1af22ddee3bb2fb0618ca1593e4f593a106", size = 245319 },
    { url = "https://files.pythonhosted.org/packages/92/a3/7ade0576d17f3cdf5ff44d61390d4b3febb8a9fc2b480c75c47ea048c646/tomli-2.2.1-cp311-cp311-musllinux_1_2_x86_64.whl", hash = "sha256:33580bccab0338d00994d7f16f4c4ec25b776af3ffaac1ed74e0b3fc95e885a8", size = 238273 },
    { url = "https://files.pythonhosted.org/packages/72/6f/fa64ef058ac1446a1e51110c375339b3ec6be245af9d14c87c4a6412dd32/tomli-2.2.1-cp311-cp311-win32.whl", hash = "sha256:465af0e0875402f1d226519c9904f37254b3045fc5084697cefb9bdde1ff99ff", size = 98310 },
    { url = "https://files.pythonhosted.org/packages/6a/1c/4a2dcde4a51b81be3530565e92eda625d94dafb46dbeb15069df4caffc34/tomli-2.2.1-cp311-cp311-win_amd64.whl", hash = "sha256:2d0f2fdd22b02c6d81637a3c95f8cd77f995846af7414c5c4b8d0545afa1bc4b", size = 108309 },
    { url = "https://files.pythonhosted.org/packages/52/e1/f8af4c2fcde17500422858155aeb0d7e93477a0d59a98e56cbfe75070fd0/tomli-2.2.1-cp312-cp312-macosx_10_13_x86_64.whl", hash = "sha256:4a8f6e44de52d5e6c657c9fe83b562f5f4256d8ebbfe4ff922c495620a7f6cea", size = 132762 },
    { url = "https://files.pythonhosted.org/packages/03/b8/152c68bb84fc00396b83e7bbddd5ec0bd3dd409db4195e2a9b3e398ad2e3/tomli-2.2.1-cp312-cp312-macosx_11_0_arm64.whl", hash = "sha256:8d57ca8095a641b8237d5b079147646153d22552f1c637fd3ba7f4b0b29167a8", size = 123453 },
    { url = "https://files.pythonhosted.org/packages/c8/d6/fc9267af9166f79ac528ff7e8c55c8181ded34eb4b0e93daa767b8841573/tomli-2.2.1-cp312-cp312-manylinux_2_17_aarch64.manylinux2014_aarch64.whl", hash = "sha256:4e340144ad7ae1533cb897d406382b4b6fede8890a03738ff1683af800d54192", size = 233486 },
    { url = "https://files.pythonhosted.org/packages/5c/51/51c3f2884d7bab89af25f678447ea7d297b53b5a3b5730a7cb2ef6069f07/tomli-2.2.1-cp312-cp312-manylinux_2_17_x86_64.manylinux2014_x86_64.whl", hash = "sha256:db2b95f9de79181805df90bedc5a5ab4c165e6ec3fe99f970d0e302f384ad222", size = 242349 },
    { url = "https://files.pythonhosted.org/packages/ab/df/bfa89627d13a5cc22402e441e8a931ef2108403db390ff3345c05253935e/tomli-2.2.1-cp312-cp312-manylinux_2_5_i686.manylinux1_i686.manylinux_2_17_i686.manylinux2014_i686.whl", hash = "sha256:40741994320b232529c802f8bc86da4e1aa9f413db394617b9a256ae0f9a7f77", size = 252159 },
    { url = "https://files.pythonhosted.org/packages/9e/6e/fa2b916dced65763a5168c6ccb91066f7639bdc88b48adda990db10c8c0b/tomli-2.2.1-cp312-cp312-musllinux_1_2_aarch64.whl", hash = "sha256:400e720fe168c0f8521520190686ef8ef033fb19fc493da09779e592861b78c6", size = 237243 },
    { url = "https://files.pythonhosted.org/packages/b4/04/885d3b1f650e1153cbb93a6a9782c58a972b94ea4483ae4ac5cedd5e4a09/tomli-2.2.1-cp312-cp312-musllinux_1_2_i686.whl", hash = "sha256:02abe224de6ae62c19f090f68da4e27b10af2b93213d36cf44e6e1c5abd19fdd", size = 259645 },
    { url = "https://files.pythonhosted.org/packages/9c/de/6b432d66e986e501586da298e28ebeefd3edc2c780f3ad73d22566034239/tomli-2.2.1-cp312-cp312-musllinux_1_2_x86_64.whl", hash = "sha256:b82ebccc8c8a36f2094e969560a1b836758481f3dc360ce9a3277c65f374285e", size = 244584 },
    { url = "https://files.pythonhosted.org/packages/1c/9a/47c0449b98e6e7d1be6cbac02f93dd79003234ddc4aaab6ba07a9a7482e2/tomli-2.2.1-cp312-cp312-win32.whl", hash = "sha256:889f80ef92701b9dbb224e49ec87c645ce5df3fa2cc548664eb8a25e03127a98", size = 98875 },
    { url = "https://files.pythonhosted.org/packages/ef/60/9b9638f081c6f1261e2688bd487625cd1e660d0a85bd469e91d8db969734/tomli-2.2.1-cp312-cp312-win_amd64.whl", hash = "sha256:7fc04e92e1d624a4a63c76474610238576942d6b8950a2d7f908a340494e67e4", size = 109418 },
    { url = "https://files.pythonhosted.org/packages/04/90/2ee5f2e0362cb8a0b6499dc44f4d7d48f8fff06d28ba46e6f1eaa61a1388/tomli-2.2.1-cp313-cp313-macosx_10_13_x86_64.whl", hash = "sha256:f4039b9cbc3048b2416cc57ab3bda989a6fcf9b36cf8937f01a6e731b64f80d7", size = 132708 },
    { url = "https://files.pythonhosted.org/packages/c0/ec/46b4108816de6b385141f082ba99e315501ccd0a2ea23db4a100dd3990ea/tomli-2.2.1-cp313-cp313-macosx_11_0_arm64.whl", hash = "sha256:286f0ca2ffeeb5b9bd4fcc8d6c330534323ec51b2f52da063b11c502da16f30c", size = 123582 },
    { url = "https://files.pythonhosted.org/packages/a0/bd/b470466d0137b37b68d24556c38a0cc819e8febe392d5b199dcd7f578365/tomli-2.2.1-cp313-cp313-manylinux_2_17_aarch64.manylinux2014_aarch64.whl", hash = "sha256:a92ef1a44547e894e2a17d24e7557a5e85a9e1d0048b0b5e7541f76c5032cb13", size = 232543 },
    { url = "https://files.pythonhosted.org/packages/d9/e5/82e80ff3b751373f7cead2815bcbe2d51c895b3c990686741a8e56ec42ab/tomli-2.2.1-cp313-cp313-manylinux_2_17_x86_64.manylinux2014_x86_64.whl", hash = "sha256:9316dc65bed1684c9a98ee68759ceaed29d229e985297003e494aa825ebb0281", size = 241691 },
    { url = "https://files.pythonhosted.org/packages/05/7e/2a110bc2713557d6a1bfb06af23dd01e7dde52b6ee7dadc589868f9abfac/tomli-2.2.1-cp313-cp313-manylinux_2_5_i686.manylinux1_i686.manylinux_2_17_i686.manylinux2014_i686.whl", hash = "sha256:e85e99945e688e32d5a35c1ff38ed0b3f41f43fad8df0bdf79f72b2ba7bc5272", size = 251170 },
    { url = "https://files.pythonhosted.org/packages/64/7b/22d713946efe00e0adbcdfd6d1aa119ae03fd0b60ebed51ebb3fa9f5a2e5/tomli-2.2.1-cp313-cp313-musllinux_1_2_aarch64.whl", hash = "sha256:ac065718db92ca818f8d6141b5f66369833d4a80a9d74435a268c52bdfa73140", size = 236530 },
    { url = "https://files.pythonhosted.org/packages/38/31/3a76f67da4b0cf37b742ca76beaf819dca0ebef26d78fc794a576e08accf/tomli-2.2.1-cp313-cp313-musllinux_1_2_i686.whl", hash = "sha256:d920f33822747519673ee656a4b6ac33e382eca9d331c87770faa3eef562aeb2", size = 258666 },
    { url = "https://files.pythonhosted.org/packages/07/10/5af1293da642aded87e8a988753945d0cf7e00a9452d3911dd3bb354c9e2/tomli-2.2.1-cp313-cp313-musllinux_1_2_x86_64.whl", hash = "sha256:a198f10c4d1b1375d7687bc25294306e551bf1abfa4eace6650070a5c1ae2744", size = 243954 },
    { url = "https://files.pythonhosted.org/packages/5b/b9/1ed31d167be802da0fc95020d04cd27b7d7065cc6fbefdd2f9186f60d7bd/tomli-2.2.1-cp313-cp313-win32.whl", hash = "sha256:d3f5614314d758649ab2ab3a62d4f2004c825922f9e370b29416484086b264ec", size = 98724 },
    { url = "https://files.pythonhosted.org/packages/c7/32/b0963458706accd9afcfeb867c0f9175a741bf7b19cd424230714d722198/tomli-2.2.1-cp313-cp313-win_amd64.whl", hash = "sha256:a38aa0308e754b0e3c67e344754dff64999ff9b513e691d0e786265c93583c69", size = 109383 },
    { url = "https://files.pythonhosted.org/packages/6e/c2/61d3e0f47e2b74ef40a68b9e6ad5984f6241a942f7cd3bbfbdbd03861ea9/tomli-2.2.1-py3-none-any.whl", hash = "sha256:cb55c73c5f4408779d0cf3eef9f762b9c9f147a77de7b258bef0a5628adc85cc", size = 14257 },
]

[[package]]
name = "typer"
version = "0.15.4"
source = { registry = "https://pypi.org/simple" }
dependencies = [
    { name = "click" },
    { name = "rich" },
    { name = "shellingham" },
    { name = "typing-extensions" },
]
sdist = { url = "https://files.pythonhosted.org/packages/6c/89/c527e6c848739be8ceb5c44eb8208c52ea3515c6cf6406aa61932887bf58/typer-0.15.4.tar.gz", hash = "sha256:89507b104f9b6a0730354f27c39fae5b63ccd0c95b1ce1f1a6ba0cfd329997c3", size = 101559 }
wheels = [
    { url = "https://files.pythonhosted.org/packages/c9/62/d4ba7afe2096d5659ec3db8b15d8665bdcb92a3c6ff0b95e99895b335a9c/typer-0.15.4-py3-none-any.whl", hash = "sha256:eb0651654dcdea706780c466cf06d8f174405a659ffff8f163cfbfee98c0e173", size = 45258 },
]

[[package]]
name = "types-requests"
version = "2.32.0.20250515"
source = { registry = "https://pypi.org/simple" }
dependencies = [
    { name = "urllib3" },
]
sdist = { url = "https://files.pythonhosted.org/packages/06/c1/cdc4f9b8cfd9130fbe6276db574f114541f4231fcc6fb29648289e6e3390/types_requests-2.32.0.20250515.tar.gz", hash = "sha256:09c8b63c11318cb2460813871aaa48b671002e59fda67ca909e9883777787581", size = 23012 }
wheels = [
    { url = "https://files.pythonhosted.org/packages/fe/0f/68a997c73a129287785f418c1ebb6004f81e46b53b3caba88c0e03fcd04a/types_requests-2.32.0.20250515-py3-none-any.whl", hash = "sha256:f8eba93b3a892beee32643ff836993f15a785816acca21ea0ffa006f05ef0fb2", size = 20635 },
]

[[package]]
name = "typing-extensions"
version = "4.13.2"
source = { registry = "https://pypi.org/simple" }
sdist = { url = "https://files.pythonhosted.org/packages/f6/37/23083fcd6e35492953e8d2aaaa68b860eb422b34627b13f2ce3eb6106061/typing_extensions-4.13.2.tar.gz", hash = "sha256:e6c81219bd689f51865d9e372991c540bda33a0379d5573cddb9a3a23f7caaef", size = 106967 }
wheels = [
    { url = "https://files.pythonhosted.org/packages/8b/54/b1ae86c0973cc6f0210b53d508ca3641fb6d0c56823f288d108bc7ab3cc8/typing_extensions-4.13.2-py3-none-any.whl", hash = "sha256:a439e7c04b49fec3e5d3e2beaa21755cadbbdc391694e28ccdd36ca4a1408f8c", size = 45806 },
]

[[package]]
name = "typing-inspection"
version = "0.4.1"
source = { registry = "https://pypi.org/simple" }
dependencies = [
    { name = "typing-extensions" },
]
sdist = { url = "https://files.pythonhosted.org/packages/f8/b1/0c11f5058406b3af7609f121aaa6b609744687f1d158b3c3a5bf4cc94238/typing_inspection-0.4.1.tar.gz", hash = "sha256:6ae134cc0203c33377d43188d4064e9b357dba58cff3185f22924610e70a9d28", size = 75726 }
wheels = [
    { url = "https://files.pythonhosted.org/packages/17/69/cd203477f944c353c31bade965f880aa1061fd6bf05ded0726ca845b6ff7/typing_inspection-0.4.1-py3-none-any.whl", hash = "sha256:389055682238f53b04f7badcb49b989835495a96700ced5dab2d8feae4b26f51", size = 14552 },
]

[[package]]
name = "tzdata"
version = "2025.2"
source = { registry = "https://pypi.org/simple" }
sdist = { url = "https://files.pythonhosted.org/packages/95/32/1a225d6164441be760d75c2c42e2780dc0873fe382da3e98a2e1e48361e5/tzdata-2025.2.tar.gz", hash = "sha256:b60a638fcc0daffadf82fe0f57e53d06bdec2f36c4df66280ae79bce6bd6f2b9", size = 196380 }
wheels = [
    { url = "https://files.pythonhosted.org/packages/5c/23/c7abc0ca0a1526a0774eca151daeb8de62ec457e77262b66b359c3c7679e/tzdata-2025.2-py2.py3-none-any.whl", hash = "sha256:1a403fada01ff9221ca8044d701868fa132215d84beb92242d9acd2147f667a8", size = 347839 },
]

[[package]]
name = "urllib3"
version = "2.4.0"
source = { registry = "https://pypi.org/simple" }
sdist = { url = "https://files.pythonhosted.org/packages/8a/78/16493d9c386d8e60e442a35feac5e00f0913c0f4b7c217c11e8ec2ff53e0/urllib3-2.4.0.tar.gz", hash = "sha256:414bc6535b787febd7567804cc015fee39daab8ad86268f1310a9250697de466", size = 390672 }
wheels = [
    { url = "https://files.pythonhosted.org/packages/6b/11/cc635220681e93a0183390e26485430ca2c7b5f9d33b15c74c2861cb8091/urllib3-2.4.0-py3-none-any.whl", hash = "sha256:4e16665048960a0900c702d4a66415956a584919c03361cac9f1df5c5dd7e813", size = 128680 },
]

[[package]]
name = "uvicorn"
version = "0.34.2"
source = { registry = "https://pypi.org/simple" }
dependencies = [
    { name = "click" },
    { name = "h11" },
]
sdist = { url = "https://files.pythonhosted.org/packages/a6/ae/9bbb19b9e1c450cf9ecaef06463e40234d98d95bf572fab11b4f19ae5ded/uvicorn-0.34.2.tar.gz", hash = "sha256:0e929828f6186353a80b58ea719861d2629d766293b6d19baf086ba31d4f3328", size = 76815 }
wheels = [
    { url = "https://files.pythonhosted.org/packages/b1/4b/4cef6ce21a2aaca9d852a6e84ef4f135d99fcd74fa75105e2fc0c8308acd/uvicorn-0.34.2-py3-none-any.whl", hash = "sha256:deb49af569084536d269fe0a6d67e3754f104cf03aba7c11c40f01aadf33c403", size = 62483 },
]

[[package]]
name = "websockets"
version = "15.0.1"
source = { registry = "https://pypi.org/simple" }
sdist = { url = "https://files.pythonhosted.org/packages/21/e6/26d09fab466b7ca9c7737474c52be4f76a40301b08362eb2dbc19dcc16c1/websockets-15.0.1.tar.gz", hash = "sha256:82544de02076bafba038ce055ee6412d68da13ab47f0c60cab827346de828dee", size = 177016 }
wheels = [
    { url = "https://files.pythonhosted.org/packages/9f/32/18fcd5919c293a398db67443acd33fde142f283853076049824fc58e6f75/websockets-15.0.1-cp311-cp311-macosx_10_9_universal2.whl", hash = "sha256:823c248b690b2fd9303ba00c4f66cd5e2d8c3ba4aa968b2779be9532a4dad431", size = 175423 },
    { url = "https://files.pythonhosted.org/packages/76/70/ba1ad96b07869275ef42e2ce21f07a5b0148936688c2baf7e4a1f60d5058/websockets-15.0.1-cp311-cp311-macosx_10_9_x86_64.whl", hash = "sha256:678999709e68425ae2593acf2e3ebcbcf2e69885a5ee78f9eb80e6e371f1bf57", size = 173082 },
    { url = "https://files.pythonhosted.org/packages/86/f2/10b55821dd40eb696ce4704a87d57774696f9451108cff0d2824c97e0f97/websockets-15.0.1-cp311-cp311-macosx_11_0_arm64.whl", hash = "sha256:d50fd1ee42388dcfb2b3676132c78116490976f1300da28eb629272d5d93e905", size = 173330 },
    { url = "https://files.pythonhosted.org/packages/a5/90/1c37ae8b8a113d3daf1065222b6af61cc44102da95388ac0018fcb7d93d9/websockets-15.0.1-cp311-cp311-manylinux_2_17_aarch64.manylinux2014_aarch64.whl", hash = "sha256:d99e5546bf73dbad5bf3547174cd6cb8ba7273062a23808ffea025ecb1cf8562", size = 182878 },
    { url = "https://files.pythonhosted.org/packages/8e/8d/96e8e288b2a41dffafb78e8904ea7367ee4f891dafc2ab8d87e2124cb3d3/websockets-15.0.1-cp311-cp311-manylinux_2_5_i686.manylinux1_i686.manylinux_2_17_i686.manylinux2014_i686.whl", hash = "sha256:66dd88c918e3287efc22409d426c8f729688d89a0c587c88971a0faa2c2f3792", size = 181883 },
    { url = "https://files.pythonhosted.org/packages/93/1f/5d6dbf551766308f6f50f8baf8e9860be6182911e8106da7a7f73785f4c4/websockets-15.0.1-cp311-cp311-manylinux_2_5_x86_64.manylinux1_x86_64.manylinux_2_17_x86_64.manylinux2014_x86_64.whl", hash = "sha256:8dd8327c795b3e3f219760fa603dcae1dcc148172290a8ab15158cf85a953413", size = 182252 },
    { url = "https://files.pythonhosted.org/packages/d4/78/2d4fed9123e6620cbf1706c0de8a1632e1a28e7774d94346d7de1bba2ca3/websockets-15.0.1-cp311-cp311-musllinux_1_2_aarch64.whl", hash = "sha256:8fdc51055e6ff4adeb88d58a11042ec9a5eae317a0a53d12c062c8a8865909e8", size = 182521 },
    { url = "https://files.pythonhosted.org/packages/e7/3b/66d4c1b444dd1a9823c4a81f50231b921bab54eee2f69e70319b4e21f1ca/websockets-15.0.1-cp311-cp311-musllinux_1_2_i686.whl", hash = "sha256:693f0192126df6c2327cce3baa7c06f2a117575e32ab2308f7f8216c29d9e2e3", size = 181958 },
    { url = "https://files.pythonhosted.org/packages/08/ff/e9eed2ee5fed6f76fdd6032ca5cd38c57ca9661430bb3d5fb2872dc8703c/websockets-15.0.1-cp311-cp311-musllinux_1_2_x86_64.whl", hash = "sha256:54479983bd5fb469c38f2f5c7e3a24f9a4e70594cd68cd1fa6b9340dadaff7cf", size = 181918 },
    { url = "https://files.pythonhosted.org/packages/d8/75/994634a49b7e12532be6a42103597b71098fd25900f7437d6055ed39930a/websockets-15.0.1-cp311-cp311-win32.whl", hash = "sha256:16b6c1b3e57799b9d38427dda63edcbe4926352c47cf88588c0be4ace18dac85", size = 176388 },
    { url = "https://files.pythonhosted.org/packages/98/93/e36c73f78400a65f5e236cd376713c34182e6663f6889cd45a4a04d8f203/websockets-15.0.1-cp311-cp311-win_amd64.whl", hash = "sha256:27ccee0071a0e75d22cb35849b1db43f2ecd3e161041ac1ee9d2352ddf72f065", size = 176828 },
    { url = "https://files.pythonhosted.org/packages/51/6b/4545a0d843594f5d0771e86463606a3988b5a09ca5123136f8a76580dd63/websockets-15.0.1-cp312-cp312-macosx_10_13_universal2.whl", hash = "sha256:3e90baa811a5d73f3ca0bcbf32064d663ed81318ab225ee4f427ad4e26e5aff3", size = 175437 },
    { url = "https://files.pythonhosted.org/packages/f4/71/809a0f5f6a06522af902e0f2ea2757f71ead94610010cf570ab5c98e99ed/websockets-15.0.1-cp312-cp312-macosx_10_13_x86_64.whl", hash = "sha256:592f1a9fe869c778694f0aa806ba0374e97648ab57936f092fd9d87f8bc03665", size = 173096 },
    { url = "https://files.pythonhosted.org/packages/3d/69/1a681dd6f02180916f116894181eab8b2e25b31e484c5d0eae637ec01f7c/websockets-15.0.1-cp312-cp312-macosx_11_0_arm64.whl", hash = "sha256:0701bc3cfcb9164d04a14b149fd74be7347a530ad3bbf15ab2c678a2cd3dd9a2", size = 173332 },
    { url = "https://files.pythonhosted.org/packages/a6/02/0073b3952f5bce97eafbb35757f8d0d54812b6174ed8dd952aa08429bcc3/websockets-15.0.1-cp312-cp312-manylinux_2_17_aarch64.manylinux2014_aarch64.whl", hash = "sha256:e8b56bdcdb4505c8078cb6c7157d9811a85790f2f2b3632c7d1462ab5783d215", size = 183152 },
    { url = "https://files.pythonhosted.org/packages/74/45/c205c8480eafd114b428284840da0b1be9ffd0e4f87338dc95dc6ff961a1/websockets-15.0.1-cp312-cp312-manylinux_2_5_i686.manylinux1_i686.manylinux_2_17_i686.manylinux2014_i686.whl", hash = "sha256:0af68c55afbd5f07986df82831c7bff04846928ea8d1fd7f30052638788bc9b5", size = 182096 },
    { url = "https://files.pythonhosted.org/packages/14/8f/aa61f528fba38578ec553c145857a181384c72b98156f858ca5c8e82d9d3/websockets-15.0.1-cp312-cp312-manylinux_2_5_x86_64.manylinux1_x86_64.manylinux_2_17_x86_64.manylinux2014_x86_64.whl", hash = "sha256:64dee438fed052b52e4f98f76c5790513235efaa1ef7f3f2192c392cd7c91b65", size = 182523 },
    { url = "https://files.pythonhosted.org/packages/ec/6d/0267396610add5bc0d0d3e77f546d4cd287200804fe02323797de77dbce9/websockets-15.0.1-cp312-cp312-musllinux_1_2_aarch64.whl", hash = "sha256:d5f6b181bb38171a8ad1d6aa58a67a6aa9d4b38d0f8c5f496b9e42561dfc62fe", size = 182790 },
    { url = "https://files.pythonhosted.org/packages/02/05/c68c5adbf679cf610ae2f74a9b871ae84564462955d991178f95a1ddb7dd/websockets-15.0.1-cp312-cp312-musllinux_1_2_i686.whl", hash = "sha256:5d54b09eba2bada6011aea5375542a157637b91029687eb4fdb2dab11059c1b4", size = 182165 },
    { url = "https://files.pythonhosted.org/packages/29/93/bb672df7b2f5faac89761cb5fa34f5cec45a4026c383a4b5761c6cea5c16/websockets-15.0.1-cp312-cp312-musllinux_1_2_x86_64.whl", hash = "sha256:3be571a8b5afed347da347bfcf27ba12b069d9d7f42cb8c7028b5e98bbb12597", size = 182160 },
    { url = "https://files.pythonhosted.org/packages/ff/83/de1f7709376dc3ca9b7eeb4b9a07b4526b14876b6d372a4dc62312bebee0/websockets-15.0.1-cp312-cp312-win32.whl", hash = "sha256:c338ffa0520bdb12fbc527265235639fb76e7bc7faafbb93f6ba80d9c06578a9", size = 176395 },
    { url = "https://files.pythonhosted.org/packages/7d/71/abf2ebc3bbfa40f391ce1428c7168fb20582d0ff57019b69ea20fa698043/websockets-15.0.1-cp312-cp312-win_amd64.whl", hash = "sha256:fcd5cf9e305d7b8338754470cf69cf81f420459dbae8a3b40cee57417f4614a7", size = 176841 },
    { url = "https://files.pythonhosted.org/packages/cb/9f/51f0cf64471a9d2b4d0fc6c534f323b664e7095640c34562f5182e5a7195/websockets-15.0.1-cp313-cp313-macosx_10_13_universal2.whl", hash = "sha256:ee443ef070bb3b6ed74514f5efaa37a252af57c90eb33b956d35c8e9c10a1931", size = 175440 },
    { url = "https://files.pythonhosted.org/packages/8a/05/aa116ec9943c718905997412c5989f7ed671bc0188ee2ba89520e8765d7b/websockets-15.0.1-cp313-cp313-macosx_10_13_x86_64.whl", hash = "sha256:5a939de6b7b4e18ca683218320fc67ea886038265fd1ed30173f5ce3f8e85675", size = 173098 },
    { url = "https://files.pythonhosted.org/packages/ff/0b/33cef55ff24f2d92924923c99926dcce78e7bd922d649467f0eda8368923/websockets-15.0.1-cp313-cp313-macosx_11_0_arm64.whl", hash = "sha256:746ee8dba912cd6fc889a8147168991d50ed70447bf18bcda7039f7d2e3d9151", size = 173329 },
    { url = "https://files.pythonhosted.org/packages/31/1d/063b25dcc01faa8fada1469bdf769de3768b7044eac9d41f734fd7b6ad6d/websockets-15.0.1-cp313-cp313-manylinux_2_17_aarch64.manylinux2014_aarch64.whl", hash = "sha256:595b6c3969023ecf9041b2936ac3827e4623bfa3ccf007575f04c5a6aa318c22", size = 183111 },
    { url = "https://files.pythonhosted.org/packages/93/53/9a87ee494a51bf63e4ec9241c1ccc4f7c2f45fff85d5bde2ff74fcb68b9e/websockets-15.0.1-cp313-cp313-manylinux_2_5_i686.manylinux1_i686.manylinux_2_17_i686.manylinux2014_i686.whl", hash = "sha256:3c714d2fc58b5ca3e285461a4cc0c9a66bd0e24c5da9911e30158286c9b5be7f", size = 182054 },
    { url = "https://files.pythonhosted.org/packages/ff/b2/83a6ddf56cdcbad4e3d841fcc55d6ba7d19aeb89c50f24dd7e859ec0805f/websockets-15.0.1-cp313-cp313-manylinux_2_5_x86_64.manylinux1_x86_64.manylinux_2_17_x86_64.manylinux2014_x86_64.whl", hash = "sha256:0f3c1e2ab208db911594ae5b4f79addeb3501604a165019dd221c0bdcabe4db8", size = 182496 },
    { url = "https://files.pythonhosted.org/packages/98/41/e7038944ed0abf34c45aa4635ba28136f06052e08fc2168520bb8b25149f/websockets-15.0.1-cp313-cp313-musllinux_1_2_aarch64.whl", hash = "sha256:229cf1d3ca6c1804400b0a9790dc66528e08a6a1feec0d5040e8b9eb14422375", size = 182829 },
    { url = "https://files.pythonhosted.org/packages/e0/17/de15b6158680c7623c6ef0db361da965ab25d813ae54fcfeae2e5b9ef910/websockets-15.0.1-cp313-cp313-musllinux_1_2_i686.whl", hash = "sha256:756c56e867a90fb00177d530dca4b097dd753cde348448a1012ed6c5131f8b7d", size = 182217 },
    { url = "https://files.pythonhosted.org/packages/33/2b/1f168cb6041853eef0362fb9554c3824367c5560cbdaad89ac40f8c2edfc/websockets-15.0.1-cp313-cp313-musllinux_1_2_x86_64.whl", hash = "sha256:558d023b3df0bffe50a04e710bc87742de35060580a293c2a984299ed83bc4e4", size = 182195 },
    { url = "https://files.pythonhosted.org/packages/86/eb/20b6cdf273913d0ad05a6a14aed4b9a85591c18a987a3d47f20fa13dcc47/websockets-15.0.1-cp313-cp313-win32.whl", hash = "sha256:ba9e56e8ceeeedb2e080147ba85ffcd5cd0711b89576b83784d8605a7df455fa", size = 176393 },
    { url = "https://files.pythonhosted.org/packages/1b/6c/c65773d6cab416a64d191d6ee8a8b1c68a09970ea6909d16965d26bfed1e/websockets-15.0.1-cp313-cp313-win_amd64.whl", hash = "sha256:e09473f095a819042ecb2ab9465aee615bd9c2028e4ef7d933600a8401c79561", size = 176837 },
    { url = "https://files.pythonhosted.org/packages/fa/a8/5b41e0da817d64113292ab1f8247140aac61cbf6cfd085d6a0fa77f4984f/websockets-15.0.1-py3-none-any.whl", hash = "sha256:f7a866fbc1e97b5c617ee4116daaa09b722101d4a3c170c787450ba409f9736f", size = 169743 },
]<|MERGE_RESOLUTION|>--- conflicted
+++ resolved
@@ -294,11 +294,7 @@
 
 [[package]]
 name = "mcp-optimizer"
-<<<<<<< HEAD
-version = "0.3.0"
-=======
 version = "0.3.6"
->>>>>>> 88f13c0d
 source = { editable = "." }
 dependencies = [
     { name = "fastapi" },
