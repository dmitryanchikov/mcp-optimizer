# Contributing to MCP Optimizer

Thank you for your interest in contributing to MCP Optimizer! This document provides comprehensive guidelines for contributors, including our Git Flow policy, development setup, and contribution process.

## 🤝 How to Contribute

### Reporting Issues
- Use the [GitHub Issues](https://github.com/dmitryanchikov/mcp-optimizer/issues) page
- Search existing issues before creating a new one
- Provide detailed information including:
  - Python version
  - Operating system
  - Steps to reproduce
  - Expected vs actual behavior
  - Error messages and stack traces

### Suggesting Features
- Open an issue with the "enhancement" label
- Describe the feature and its use case
- Explain why it would be valuable to the project
- Consider providing a basic implementation outline

## 🌳 Git Flow and Branch Policy

### Branch Structure

#### Main Branches

**`main`**
- **Purpose**: Production-ready code
- **Protection**: Fully protected, no direct pushes
- **Merges from**: `release/*` branches only
- **Triggers**: Production deployments, GitHub releases
- **Stability**: Must always be stable and deployable

**`develop`**
- **Purpose**: Integration branch for features
- **Protection**: Protected, no direct pushes except hotfixes
<<<<<<< HEAD
- **Merges from**: `feature/*`, `hotfix/*` branches
=======
- **Merges from**: `feature/*` branches
>>>>>>> 88f13c0d
- **Merges to**: `release/*` branches
- **Stability**: Should be stable, but may contain experimental features

#### Supporting Branches

**`feature/*`**
- **Purpose**: Development of new features
- **Naming**: `feature/issue-number-short-description` or `feature/short-description`
- **Branches from**: `develop`
- **Merges to**: `develop` via Pull Request
- **Lifetime**: Temporary, deleted after merge
- **Examples**: 
  - `feature/123-add-knapsack-solver`
  - `feature/improve-error-handling`

**`release/*`**
- **Purpose**: Prepare new production releases
- **Naming**: `release/v{major}.{minor}.{patch}`
- **Branches from**: `develop`
<<<<<<< HEAD
- **Merges to**: `main` and `develop`
=======
- **Merges to**: `main`
>>>>>>> 88f13c0d
- **Lifetime**: Temporary, deleted after release
- **Examples**: 
  - `release/v1.2.0`
  - `release/v2.0.0-beta.1`

**`hotfix/*`**
- **Purpose**: Critical fixes for production issues
- **Naming**: `hotfix/v{major}.{minor}.{patch}` or `hotfix/issue-description`
- **Branches from**: `main`
<<<<<<< HEAD
- **Merges to**: `main` and `develop`
=======
- **Merges to**: `main`
>>>>>>> 88f13c0d
- **Lifetime**: Temporary, deleted after merge
- **Examples**: 
  - `hotfix/v1.1.1`
  - `hotfix/critical-security-fix`

### Branch Protection Rules

#### `main` Branch Protection
- **Reviews**: 2 required reviewers
- **Status checks**: All tests, security, build must pass
- **Restrictions**: No direct pushes, no force pushes, no deletions
- **History**: Linear history required
- **Code owners**: Review required

#### `develop` Branch Protection
- **Reviews**: 1 required reviewer
- **Status checks**: Tests and security must pass
- **Restrictions**: No force pushes, no deletions
- **Bypass**: Administrators can bypass for hotfixes

#### `release/*` Branch Protection
- **Reviews**: 1 required reviewer, code owners required
- **Status checks**: All tests, security, build must pass
- **Cleanup**: Deletions allowed after release

## 🛠️ Development Setup

### Prerequisites
- Python 3.12+
- [uv](https://github.com/astral-sh/uv) for dependency management
- Git

### Getting Started
```bash
# Fork and clone the repository
git clone https://github.com/your-username/mcp-optimizer.git
cd mcp-optimizer

# Install dependencies
uv sync --extra dev

# Install pre-commit hooks (optional but recommended)
uv run pre-commit install
```

## 🔄 Development Workflows

### Feature Development
```bash
# 1. Create feature branch from develop
git checkout develop
git pull origin develop
git checkout -b feature/your-feature-name

# 2. Make your changes
# ... edit files ...

# 3. Run tests and quality checks
uv run pytest tests/ -v
uv run ruff check src/
uv run ruff format src/
uv run mypy src/
uv run python comprehensive_test.py

# 4. Commit your changes (use conventional commits)
git add .
git commit -m "feat: add your feature description"

# 5. Push to your fork
git push origin feature/your-feature-name

# 6. Create Pull Request to develop branch
# Use the PR template and follow the checklist
```

### Release Process (for maintainers)
```bash
# 1. Create release branch from develop
git checkout develop
git pull origin develop
uv run python scripts/release.py --type minor

# 2. Create PR to main
gh pr create --base main --head release/v1.2.0 --title "Release v1.2.0"

# 3. Merge PR - automatic finalization happens!
# ✅ Tag creation, PyPI publishing, Docker images, GitHub release
```

### Hotfix Process (for maintainers)
```bash
# 1. Create hotfix branch from main
git checkout main
git pull origin main
uv run python scripts/release.py --hotfix --type patch

# 2. Fix the issue
git add .
git commit -m "fix: resolve critical security vulnerability"
git push origin hotfix/v1.1.1

# 3. Create PRs to both main and develop
gh pr create --base main --head hotfix/v1.1.1 --title "Hotfix v1.1.1"
gh pr create --base develop --head hotfix/v1.1.1 --title "Hotfix v1.1.1 - Merge to develop"
```

## 📋 Pull Request Guidelines

### Requirements
- **Target Branch**: 
  - Features → `develop`
  - Releases → `main`
  - Hotfixes → `main` and `develop`
- **Title**: Follow conventional commits format
- **Description**: Use PR template
- **Tests**: All tests must pass
- **Review**: Required number of approvals
- **Conflicts**: Must be resolved before merge

### PR Title Format
```
type(scope): description

Examples:
feat(knapsack): add multi-dimensional knapsack solver
fix(assignment): handle empty worker list edge case
docs(readme): update installation instructions
chore(deps): update dependencies to latest versions
```

### Merge Strategy
- **Features**: Squash and merge (clean history)
- **Releases**: Create merge commit (preserve release history)
- **Hotfixes**: Create merge commit (preserve fix history)

## 📝 Code Standards

### Code Style
- Follow [PEP 8](https://pep8.org/) Python style guide
- Use [Ruff](https://github.com/astral-sh/ruff) for linting and formatting
- Maximum line length: 88 characters
- Use type hints for all function parameters and return values

### Code Quality
- Write docstrings for all public functions and classes
- Use meaningful variable and function names
- Keep functions focused and small
- Add comments for complex logic

### Example Code Style
```python
"""Module docstring describing the purpose."""

from typing import Any, Dict, List
import logging

logger = logging.getLogger(__name__)


def solve_optimization_problem(
    objective: Dict[str, Any],
    variables: Dict[str, Dict[str, Any]],
    constraints: List[Dict[str, Any]],
    solver: str = "CBC",
) -> Dict[str, Any]:
    """Solve an optimization problem.
    
    Args:
        objective: Objective function specification
        variables: Variable definitions
        constraints: List of constraints
        solver: Solver name to use
        
    Returns:
        Optimization result with status and solution
        
    Raises:
        ValueError: If input validation fails
    """
    try:
        # Implementation here
        pass
    except Exception as e:
        logger.error(f"Error solving problem: {e}")
        raise
```

## 🧪 Testing

### Test Requirements
- All new features must include tests
- Maintain or improve test coverage
- Tests should be fast and reliable
- Use descriptive test names

### Running Tests
```bash
# Run all tests
uv run pytest tests/ -v

# Run specific test file
uv run pytest tests/test_tools/test_linear_programming.py -v

# Run with coverage
uv run pytest tests/ --cov=src/mcp_optimizer --cov-report=html

# Run comprehensive integration tests
uv run python comprehensive_test.py
```

### Test Structure
```python
import pytest
from mcp_optimizer.tools.example import solve_example_problem


class TestExampleTool:
    """Test suite for example optimization tool."""
    
    def test_solve_basic_problem(self):
        """Test solving a basic optimization problem."""
        # Arrange
        objective = {"sense": "maximize", "coefficients": {"x": 1}}
        variables = {"x": {"type": "continuous", "lower": 0}}
        constraints = []
        
        # Act
        result = solve_example_problem(objective, variables, constraints)
        
        # Assert
        assert result["status"] == "optimal"
        assert result["objective_value"] > 0
    
    def test_invalid_input_raises_error(self):
        """Test that invalid input raises appropriate error."""
        with pytest.raises(ValueError, match="Invalid objective"):
            solve_example_problem({}, {}, [])
```

## 📚 Documentation

### Documentation Requirements
- Update README.md if adding new features
- Add docstrings to all public functions
- Include usage examples for new tools
- Update type hints
- **Update CHANGELOG.md** for all user-facing changes (see [Changelog Guidelines](#-changelog-guidelines))

### Documentation Style
- Use clear, concise language
- Provide practical examples
- Include parameter descriptions
- Document error conditions

## 📝 Changelog Guidelines

<<<<<<< HEAD
### Tool Structure
```python
# src/mcp_optimizer/tools/new_tool.py
from typing import Any, Dict, List
from mcp_optimizer.schemas.base import OptimizationResult
from mcp_optimizer.utils.validation import validate_input
=======
### Overview
We maintain a detailed changelog following the [Keep a Changelog](https://keepachangelog.com/en/1.0.0/) format. All user-facing changes must be documented in `CHANGELOG.md`.

### When to Update CHANGELOG.md
**Always update** for:
- ✅ New features or tools
- ✅ Bug fixes
- ✅ Breaking changes
- ✅ Performance improvements
- ✅ Security fixes
- ✅ Dependency updates (major versions)

**Don't update** for:
- ❌ Internal refactoring (no user impact)
- ❌ Test improvements
- ❌ Documentation typos
- ❌ CI/CD changes
- ❌ Development tooling changes

### How to Update CHANGELOG.md
>>>>>>> 88f13c0d

#### 1. Add Entry to [Unreleased] Section
```markdown
## [Unreleased]

<<<<<<< HEAD
def solve_new_problem(
    problem_data: Dict[str, Any]
) -> OptimizationResult:
    """Solve a new type of optimization problem.
    
    Args:
        problem_data: Problem specification
        
    Returns:
        Optimization result
    """
    # Validate input
    validate_input(problem_data)
    
    # Solve problem
    # ... implementation ...
    
    return OptimizationResult(
        status="optimal",
        objective_value=42.0,
        variables={"x": 1.0},
        solve_time=0.01
    )
```

=======
### Added
- New knapsack solver with multi-dimensional support

### Changed
- Improved error messages for invalid optimization problems

### Fixed
- Fixed memory leak in large-scale linear programming problems

### Security
- Updated dependencies to address CVE-2024-XXXX
```

#### 2. Use Proper Categories
- **Added**: New features, tools, or capabilities
- **Changed**: Changes to existing functionality
- **Deprecated**: Features marked for removal
- **Removed**: Removed features
- **Fixed**: Bug fixes
- **Security**: Security-related changes

#### 3. Write User-Focused Descriptions
```markdown
# ✅ Good
- Added support for multi-objective optimization problems
- Fixed timeout issues with large transportation problems

# ❌ Bad  
- Refactored solver factory pattern
- Updated unit tests for better coverage
```

#### 4. Include Breaking Changes
```markdown
### Changed
- **BREAKING**: Renamed `solve_problem()` to `optimize()` for consistency
- **BREAKING**: Removed deprecated `legacy_solver` parameter
```

### Automatic Processing
- During release, entries from `[Unreleased]` are automatically moved to versioned sections
- Release dates are automatically added by `scripts/release.py`
- No manual intervention needed for release finalization

### Validation
- PR template includes CHANGELOG.md checklist
- Code owners (@dmitryanchikov) review all changelog changes
- CI validates changelog format during builds

## 🔧 Adding New Optimization Tools

### Tool Structure
```python
# src/mcp_optimizer/tools/new_tool.py
from typing import Any, Dict, List
from mcp_optimizer.schemas.base import OptimizationResult
from mcp_optimizer.utils.validation import validate_input


def solve_new_problem(
    problem_data: Dict[str, Any]
) -> OptimizationResult:
    """Solve a new type of optimization problem.
    
    Args:
        problem_data: Problem specification
        
    Returns:
        Optimization result
    """
    # Validate input
    validate_input(problem_data)
    
    # Solve problem
    # ... implementation ...
    
    return OptimizationResult(
        status="optimal",
        objective_value=42.0,
        variables={"x": 1.0},
        solve_time=0.01
    )
```

>>>>>>> 88f13c0d
### Integration Steps
1. Create tool module in `src/mcp_optimizer/tools/`
2. Add validation schema in `src/mcp_optimizer/schemas/`
3. Write comprehensive tests in `tests/test_tools/`
4. Add MCP tool registration in `src/mcp_optimizer/mcp_server.py`
5. Update documentation and examples

## 🚀 CI/CD Integration

### Trigger Rules
- **Tests**: Run on all branches and PRs
- **Security Scans**: Run on all branches and PRs
- **Docker Build**: Run on `main`, `develop`, and `release/*`
- **PyPI Release**: Run only on version tags from `main`
- **GitHub Release**: Run only on version tags from `main`

### Branch-Specific Behaviors
- **`main`**: Full CI/CD pipeline, production deployments
- **`develop`**: Full CI/CD pipeline, development deployments
- **`feature/*`**: Tests and security scans only
- **`release/*`**: Full CI/CD pipeline, release candidate builds
- **`hotfix/*`**: Full CI/CD pipeline, hotfix builds

## 🏷️ Tagging Strategy

### Version Tags
- Format: `v{major}.{minor}.{patch}`
- Created on `main` branch only
- Triggers production release
- Examples: `v1.0.0`, `v1.2.3`, `v2.0.0-beta.1`

### Pre-release Tags
- Format: `v{major}.{minor}.{patch}-{pre-release}`
- Examples: `v1.2.0-alpha.1`, `v1.2.0-beta.2`, `v1.2.0-rc.1`

## 📞 Getting Help

### Communication Channels
- **Issues**: [GitHub Issues](https://github.com/dmitryanchikov/mcp-optimizer/issues)
- **Discussions**: [GitHub Discussions](https://github.com/dmitryanchikov/mcp-optimizer/discussions)
- **Email**: support@mcp-optimizer.com

### Before Asking for Help
1. Check existing documentation
2. Search closed issues and discussions
3. Try the troubleshooting steps
4. Provide minimal reproducible example

## 🙏 Recognition

Contributors are recognized in:
- GitHub contributors page
- Release notes
- Project README
- Annual contributor highlights

Thank you for contributing to MCP Optimizer! 🚀 <|MERGE_RESOLUTION|>--- conflicted
+++ resolved
@@ -36,11 +36,7 @@
 **`develop`**
 - **Purpose**: Integration branch for features
 - **Protection**: Protected, no direct pushes except hotfixes
-<<<<<<< HEAD
-- **Merges from**: `feature/*`, `hotfix/*` branches
-=======
 - **Merges from**: `feature/*` branches
->>>>>>> 88f13c0d
 - **Merges to**: `release/*` branches
 - **Stability**: Should be stable, but may contain experimental features
 
@@ -60,11 +56,7 @@
 - **Purpose**: Prepare new production releases
 - **Naming**: `release/v{major}.{minor}.{patch}`
 - **Branches from**: `develop`
-<<<<<<< HEAD
-- **Merges to**: `main` and `develop`
-=======
 - **Merges to**: `main`
->>>>>>> 88f13c0d
 - **Lifetime**: Temporary, deleted after release
 - **Examples**: 
   - `release/v1.2.0`
@@ -74,11 +66,7 @@
 - **Purpose**: Critical fixes for production issues
 - **Naming**: `hotfix/v{major}.{minor}.{patch}` or `hotfix/issue-description`
 - **Branches from**: `main`
-<<<<<<< HEAD
-- **Merges to**: `main` and `develop`
-=======
 - **Merges to**: `main`
->>>>>>> 88f13c0d
 - **Lifetime**: Temporary, deleted after merge
 - **Examples**: 
   - `hotfix/v1.1.1`
@@ -335,14 +323,6 @@
 
 ## 📝 Changelog Guidelines
 
-<<<<<<< HEAD
-### Tool Structure
-```python
-# src/mcp_optimizer/tools/new_tool.py
-from typing import Any, Dict, List
-from mcp_optimizer.schemas.base import OptimizationResult
-from mcp_optimizer.utils.validation import validate_input
-=======
 ### Overview
 We maintain a detailed changelog following the [Keep a Changelog](https://keepachangelog.com/en/1.0.0/) format. All user-facing changes must be documented in `CHANGELOG.md`.
 
@@ -363,13 +343,70 @@
 - ❌ Development tooling changes
 
 ### How to Update CHANGELOG.md
->>>>>>> 88f13c0d
 
 #### 1. Add Entry to [Unreleased] Section
 ```markdown
 ## [Unreleased]
 
-<<<<<<< HEAD
+### Added
+- New knapsack solver with multi-dimensional support
+
+### Changed
+- Improved error messages for invalid optimization problems
+
+### Fixed
+- Fixed memory leak in large-scale linear programming problems
+
+### Security
+- Updated dependencies to address CVE-2024-XXXX
+```
+
+#### 2. Use Proper Categories
+- **Added**: New features, tools, or capabilities
+- **Changed**: Changes to existing functionality
+- **Deprecated**: Features marked for removal
+- **Removed**: Removed features
+- **Fixed**: Bug fixes
+- **Security**: Security-related changes
+
+#### 3. Write User-Focused Descriptions
+```markdown
+# ✅ Good
+- Added support for multi-objective optimization problems
+- Fixed timeout issues with large transportation problems
+
+# ❌ Bad  
+- Refactored solver factory pattern
+- Updated unit tests for better coverage
+```
+
+#### 4. Include Breaking Changes
+```markdown
+### Changed
+- **BREAKING**: Renamed `solve_problem()` to `optimize()` for consistency
+- **BREAKING**: Removed deprecated `legacy_solver` parameter
+```
+
+### Automatic Processing
+- During release, entries from `[Unreleased]` are automatically moved to versioned sections
+- Release dates are automatically added by `scripts/release.py`
+- No manual intervention needed for release finalization
+
+### Validation
+- PR template includes CHANGELOG.md checklist
+- Code owners (@dmitryanchikov) review all changelog changes
+- CI validates changelog format during builds
+
+## 🔧 Adding New Optimization Tools
+
+### Tool Structure
+```python
+# src/mcp_optimizer/tools/new_tool.py
+from typing import Any, Dict, List
+from mcp_optimizer.schemas.base import OptimizationResult
+from mcp_optimizer.utils.validation import validate_input
+
+
 def solve_new_problem(
     problem_data: Dict[str, Any]
 ) -> OptimizationResult:
@@ -395,92 +432,6 @@
     )
 ```
 
-=======
-### Added
-- New knapsack solver with multi-dimensional support
-
-### Changed
-- Improved error messages for invalid optimization problems
-
-### Fixed
-- Fixed memory leak in large-scale linear programming problems
-
-### Security
-- Updated dependencies to address CVE-2024-XXXX
-```
-
-#### 2. Use Proper Categories
-- **Added**: New features, tools, or capabilities
-- **Changed**: Changes to existing functionality
-- **Deprecated**: Features marked for removal
-- **Removed**: Removed features
-- **Fixed**: Bug fixes
-- **Security**: Security-related changes
-
-#### 3. Write User-Focused Descriptions
-```markdown
-# ✅ Good
-- Added support for multi-objective optimization problems
-- Fixed timeout issues with large transportation problems
-
-# ❌ Bad  
-- Refactored solver factory pattern
-- Updated unit tests for better coverage
-```
-
-#### 4. Include Breaking Changes
-```markdown
-### Changed
-- **BREAKING**: Renamed `solve_problem()` to `optimize()` for consistency
-- **BREAKING**: Removed deprecated `legacy_solver` parameter
-```
-
-### Automatic Processing
-- During release, entries from `[Unreleased]` are automatically moved to versioned sections
-- Release dates are automatically added by `scripts/release.py`
-- No manual intervention needed for release finalization
-
-### Validation
-- PR template includes CHANGELOG.md checklist
-- Code owners (@dmitryanchikov) review all changelog changes
-- CI validates changelog format during builds
-
-## 🔧 Adding New Optimization Tools
-
-### Tool Structure
-```python
-# src/mcp_optimizer/tools/new_tool.py
-from typing import Any, Dict, List
-from mcp_optimizer.schemas.base import OptimizationResult
-from mcp_optimizer.utils.validation import validate_input
-
-
-def solve_new_problem(
-    problem_data: Dict[str, Any]
-) -> OptimizationResult:
-    """Solve a new type of optimization problem.
-    
-    Args:
-        problem_data: Problem specification
-        
-    Returns:
-        Optimization result
-    """
-    # Validate input
-    validate_input(problem_data)
-    
-    # Solve problem
-    # ... implementation ...
-    
-    return OptimizationResult(
-        status="optimal",
-        objective_value=42.0,
-        variables={"x": 1.0},
-        solve_time=0.01
-    )
-```
-
->>>>>>> 88f13c0d
 ### Integration Steps
 1. Create tool module in `src/mcp_optimizer/tools/`
 2. Add validation schema in `src/mcp_optimizer/schemas/`
