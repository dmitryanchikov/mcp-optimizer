--- conflicted
+++ resolved
@@ -7,11 +7,8 @@
 
 ## [Unreleased]
 
-<<<<<<< HEAD
-=======
 ## [0.3.7] - 2025-05-28
 
->>>>>>> 2b3a4f3e
 ### Fixed
 - **Documentation**: Fixed outdated workflow references in repository setup documentation
   - Replaced `auto-finalize-release.yml` references with `ci.yml` (release job)
@@ -22,8 +19,6 @@
   - Ensures merge-back branches pass all required status checks
   - Improves reliability of automated release-to-develop merge process
   - Updated `CONTRIBUTING.md` and `RELEASE_PROCESS.md` to document merge/* branch workflow
-<<<<<<< HEAD
-=======
 - **Docker Build**: Fixed Docker tag generation for release and hotfix branches
   - Corrected tag patterns to use full ref paths (`refs/heads/release/v*` instead of `release/v*`)
   - Resolves "tag is needed when pushing to registry" error for release branches
@@ -36,7 +31,6 @@
   - Current detection logic is thoroughly tested in production CI/CD pipeline
   - Removed references from documentation to avoid confusion
   - Real-world testing in CI/CD provides better validation than isolated test script
->>>>>>> 2b3a4f3e
 
 ## [0.3.6] - 2025-05-28
 
@@ -149,15 +143,12 @@
   - Improved resource efficiency and eliminated redundant executions
   - Centralized logging and monitoring for better debugging
   - Consistent behavior across all branch types
-<<<<<<< HEAD
-=======
 - **CI/CD Optimization**: Optimized Docker image build and push strategy
   - Build job now only pushes images for main, develop, release/*, and hotfix/* branches
   - Feature and merge branches only build images for validation (no push to registry)
   - Eliminates unnecessary Docker images for temporary branches
   - Reduces CI/CD time and registry storage usage
   - Prevents registry pollution with temporary development images
->>>>>>> 2b3a4f3e
 
 ## [0.3.1] - 2025-05-27
 
@@ -305,11 +296,4 @@
 For questions, issues, or contributions:
 - 📧 Email: support@mcp-optimizer.com
 - 🐛 Issues: [GitHub Issues](https://github.com/dmitryanchikov/mcp-optimizer/issues)
-- 📖 Documentation: [docs/](docs/)
-
-### Removed
-- **Development Tools**: Removed outdated `scripts/test_release_detection.py`
-  - File contained obsolete simple regex patterns that don't match current triple-fallback detection system
-  - Current detection logic is thoroughly tested in production CI/CD pipeline
-  - Removed references from documentation to avoid confusion
-  - Real-world testing in CI/CD provides better validation than isolated test script +- 📖 Documentation: [docs/](docs/) 